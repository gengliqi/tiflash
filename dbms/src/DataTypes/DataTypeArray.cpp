--- conflicted
+++ resolved
@@ -219,7 +219,6 @@
 
 void DataTypeArray::deserializeBinaryBulkWithMultipleStreams(
     IColumn & column,
-    ColumnsAlignBufferAVX2 * align_buffer,
     const InputStreamGetter & getter,
     size_t limit,
     double /*avg_value_size_hint*/,
@@ -246,12 +245,8 @@
                 "try to deserialize Array type to non-empty column without position independent encoding, type_name={}",
                 getName());
             DataTypeNumber<ColumnArray::Offset>()
-<<<<<<< HEAD
-                .deserializeBinaryBulk(column_array.getOffsetsColumn(), align_buffer, *stream, limit, 0);
-=======
                 .deserializeBinaryBulk(column_array.getOffsetsColumn(), *stream, limit, 0);
         }
->>>>>>> 06695c91
     }
 
     path.back() = Substream::ArrayElements;
@@ -270,7 +265,6 @@
     size_t nested_limit = last_offset - nested_column.size();
     nested->deserializeBinaryBulkWithMultipleStreams(
         nested_column,
-        align_buffer,
         getter,
         nested_limit,
         0,
