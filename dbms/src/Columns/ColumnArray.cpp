// Copyright 2023 PingCAP, Inc.
//
// Licensed under the Apache License, Version 2.0 (the "License");
// you may not use this file except in compliance with the License.
// You may obtain a copy of the License at
//
//     http://www.apache.org/licenses/LICENSE-2.0
//
// Unless required by applicable law or agreed to in writing, software
// distributed under the License is distributed on an "AS IS" BASIS,
// WITHOUT WARRANTIES OR CONDITIONS OF ANY KIND, either express or implied.
// See the License for the specific language governing permissions and
// limitations under the License.

#include <Columns/ColumnArray.h>
#include <Columns/ColumnConst.h>
#include <Columns/ColumnNullable.h>
#include <Columns/ColumnString.h>
#include <Columns/ColumnTuple.h>
#include <Columns/ColumnsCommon.h>
#include <Columns/ColumnsNumber.h>
#include <Common/Arena.h>
#include <Common/Exception.h>
#include <Common/HashTable/Hash.h>
#include <Common/SipHash.h>
#include <Common/typeid_cast.h>
#include <DataStreams/ColumnGathererStream.h>
#include <Functions/FunctionHelpers.h>
#include <IO/Endian.h>
#include <IO/WriteHelpers.h>
#include <string.h> // memcpy

#include <memory>

namespace DB
{
namespace ErrorCodes
{
extern const int ILLEGAL_COLUMN;
extern const int NOT_IMPLEMENTED;
extern const int BAD_ARGUMENTS;
extern const int PARAMETER_OUT_OF_BOUND;
extern const int SIZES_OF_COLUMNS_DOESNT_MATCH;
extern const int LOGICAL_ERROR;
} // namespace ErrorCodes


ColumnArray::ColumnArray(MutableColumnPtr && nested_column, MutableColumnPtr && offsets_column)
    : data(std::move(nested_column))
    , offsets(std::move(offsets_column))
{
    if (!typeid_cast<const ColumnOffsets *>(offsets.get()))
        throw Exception("offsets_column must be a ColumnUInt64", ErrorCodes::ILLEGAL_COLUMN);

    /** NOTE
      * Arrays with constant value are possible and used in implementation of higher order functions (see FunctionReplicate).
      * But in most cases, arrays with constant value are unexpected and code will work wrong. Use with caution.
      */
}

ColumnArray::ColumnArray(MutableColumnPtr && nested_column)
    : data(std::move(nested_column))
{
    if (!data->empty())
        throw Exception("Not empty data passed to ColumnArray, but no offsets passed", ErrorCodes::ILLEGAL_COLUMN);

    offsets = ColumnOffsets::create();
}


std::string ColumnArray::getName() const
{
    return "Array(" + getData().getName() + ")";
}


MutableColumnPtr ColumnArray::cloneResized(size_t to_size) const
{
    auto res = ColumnArray::create(getData().cloneEmpty());

    if (to_size == 0)
        return res;

    size_t from_size = size();

    if (to_size <= from_size)
    {
        /// Just cut column.

        res->getOffsets().assign(getOffsets().begin(), getOffsets().begin() + to_size);
        res->getData().insertRangeFrom(getData(), 0, getOffsets()[to_size - 1]);
    }
    else
    {
        /// Copy column and append empty arrays for extra elements.

        Offset offset = 0;
        if (from_size > 0)
        {
            res->getOffsets().assign(getOffsets().begin(), getOffsets().end());
            res->getData().insertRangeFrom(getData(), 0, getData().size());
            offset = getOffsets().back();
        }

        res->getOffsets().resize(to_size);
        for (size_t i = from_size; i < to_size; ++i)
            res->getOffsets()[i] = offset;
    }

    return res;
}


size_t ColumnArray::size() const
{
    return getOffsets().size();
}


Field ColumnArray::operator[](size_t n) const
{
    size_t offset = offsetAt(n);
    size_t size = sizeAt(n);
    Array res(size);

    for (size_t i = 0; i < size; ++i)
        res[i] = getData()[offset + i];

    return res;
}


void ColumnArray::get(size_t n, Field & res) const
{
    size_t offset = offsetAt(n);
    size_t size = sizeAt(n);
    res = Array(size);
    auto & res_arr = DB::get<Array &>(res);

    for (size_t i = 0; i < size; ++i)
        getData().get(offset + i, res_arr[i]);
}


StringRef ColumnArray::getDataAt(size_t n) const
{
    /** Returns the range of memory that covers all elements of the array.
      * Works for arrays of fixed length values.
      * For arrays of strings and arrays of arrays, the resulting chunk of memory may not be one-to-one correspondence with the elements,
      *  since it contains only the data laid in succession, but not the offsets.
      */

    size_t array_size = sizeAt(n);
    if (array_size == 0)
        return StringRef();

    size_t offset_of_first_elem = offsetAt(n);
    StringRef first = getData().getDataAtWithTerminatingZero(offset_of_first_elem);

    size_t offset_of_last_elem = getOffsets()[n] - 1;
    StringRef last = getData().getDataAtWithTerminatingZero(offset_of_last_elem);

    return StringRef(first.data, last.data + last.size - first.data);
}


void ColumnArray::insertData(const char * pos, size_t length)
{
    /** Similarly - only for arrays of fixed length values.
      */
    IColumn * array_data = &getData();
    if (!array_data->isFixedAndContiguous())
        throw Exception("Method insertData is not supported for " + getName(), ErrorCodes::NOT_IMPLEMENTED);

    size_t field_size = array_data->sizeOfValueIfFixed();

    const char * end = pos + length;
    size_t elems = 0;
    for (; pos + field_size <= end; pos += field_size, ++elems)
        array_data->insertData(pos, field_size);

    if (pos != end)
        throw Exception("Incorrect length argument for method ColumnArray::insertData", ErrorCodes::BAD_ARGUMENTS);

    getOffsets().push_back((getOffsets().empty() ? 0 : getOffsets().back()) + elems);
}


StringRef ColumnArray::serializeValueIntoArena(
    size_t n,
    Arena & arena,
    char const *& begin,
    const TiDB::TiDBCollatorPtr & collator,
    String & sort_key_container) const
{
    size_t array_size = sizeAt(n);
    size_t offset = offsetAt(n);

    char * pos = arena.allocContinue(sizeof(array_size), begin);
    memcpy(pos, &array_size, sizeof(array_size));

    size_t values_size = 0;
    for (size_t i = 0; i < array_size; ++i)
        values_size += getData().serializeValueIntoArena(offset + i, arena, begin, collator, sort_key_container).size;

    return StringRef(begin, sizeof(array_size) + values_size);
}


const char * ColumnArray::deserializeAndInsertFromArena(const char * pos, const TiDB::TiDBCollatorPtr & collator)
{
    size_t array_size = *reinterpret_cast<const size_t *>(pos);
    pos += sizeof(array_size);

    for (size_t i = 0; i < array_size; ++i)
        pos = getData().deserializeAndInsertFromArena(pos, collator);

    getOffsets().push_back((getOffsets().empty() ? 0 : getOffsets().back()) + array_size);
    return pos;
}

void ColumnArray::countSerializeByteSize(PaddedPODArray<size_t> & byte_size) const
{
    RUNTIME_CHECK_MSG(byte_size.size() == size(), "size of byte_size({}) != column size({})", byte_size.size(), size());

    if unlikely (!getOffsets().empty() && getOffsets().back() > UINT32_MAX)
    {
        size_t sz = size();
        for (size_t i = 0; i < sz; ++i)
            RUNTIME_CHECK_MSG(
                sizeAt(i) <= UINT32_MAX,
                "size of ({}) is ({}), which is greater than UINT32_MAX",
                i,
                sizeAt(i));
    }

    size_t size = byte_size.size();
    for (size_t i = 0; i < size; ++i)
        byte_size[i] += sizeof(UInt32);

    getData().countSerializeByteSizeForColumnArray(byte_size, getOffsets());
}

void ColumnArray::serializeToPos(PaddedPODArray<char *> & pos, size_t start, size_t length, bool has_null) const
{
    if (has_null)
        serializeToPosImpl<true>(pos, start, length);
    else
        serializeToPosImpl<false>(pos, start, length);
}

template <bool has_null>
void ColumnArray::serializeToPosImpl(PaddedPODArray<char *> & pos, size_t start, size_t length) const
{
    RUNTIME_CHECK_MSG(length <= pos.size(), "length({}) > size of pos({})", length, pos.size());
    RUNTIME_CHECK_MSG(start + length <= size(), "start({}) + length({}) > size of column({})", start, length, size());

    /// countSerializeByteSize has already checked that the size of one element is not greater than UINT32_MAX
    for (size_t i = 0; i < length; ++i)
    {
        if constexpr (has_null)
        {
            if (pos[i] == nullptr)
                continue;
        }
        UInt32 len = sizeAt(start + i);
        tiflash_compiler_builtin_memcpy(pos[i], &len, sizeof(UInt32));
        pos[i] += sizeof(UInt32);
    }

    getData().serializeToPosForColumnArray(pos, start, length, has_null, getOffsets());
}

void ColumnArray::deserializeAndInsertFromPos(PaddedPODArray<char *> & pos, bool use_nt_align_buffer)
{
    auto & offsets = getOffsets();
    size_t prev_size = offsets.size();
    size_t size = pos.size();

    offsets.resize(prev_size + size);
    for (size_t i = 0; i < size; ++i)
    {
        UInt32 len;
        tiflash_compiler_builtin_memcpy(&len, pos[i], sizeof(UInt32));
        offsets[prev_size + i] = len + offsets[prev_size + i - 1];
        pos[i] += sizeof(UInt32);
    }

    getData().deserializeAndInsertFromPosForColumnArray(pos, offsets, use_nt_align_buffer);
}

void ColumnArray::flushNTAlignBuffer()
{
    getData().flushNTAlignBuffer();
}

void ColumnArray::updateHashWithValue(
    size_t n,
    SipHash & hash,
    const TiDB::TiDBCollatorPtr & collator,
    String & sort_key_container) const
{
    size_t array_size = sizeAt(n);
    size_t offset = offsetAt(n);

    hash.update(array_size);
    for (size_t i = 0; i < array_size; ++i)
        getData().updateHashWithValue(offset + i, hash, collator, sort_key_container);
}

void ColumnArray::updateHashWithValues(
    IColumn::HashValues & hash_values,
    const TiDB::TiDBCollatorPtr & collator,
    String & sort_key_container) const
{
    for (size_t i = 0, sz = size(); i < sz; ++i)
    {
        size_t array_size = sizeAt(i);
        size_t offset = offsetAt(i);

        hash_values[i].update(array_size);
        for (size_t j = 0; j < array_size; ++j)
        {
            /// TODO: update one hash in a batch.
            getData().updateHashWithValue(offset + j, hash_values[i], collator, sort_key_container);
        }
    }
}

void ColumnArray::updateWeakHash32(
    WeakHash32 & hash,
    const TiDB::TiDBCollatorPtr & collator,
    String & sort_key_container) const
{
    updateWeakHash32Impl<false>(hash, collator, sort_key_container, {});
}

void ColumnArray::updateWeakHash32(
    WeakHash32 & hash,
    const TiDB::TiDBCollatorPtr & collator,
    String & sort_key_container,
    const BlockSelective & selective) const
{
    updateWeakHash32Impl<true>(hash, collator, sort_key_container, selective);
}

template <bool selective_block>
void ColumnArray::updateWeakHash32Impl(
    WeakHash32 & hash,
    const TiDB::TiDBCollatorPtr & collator,
    String & sort_key_container,
    const BlockSelective & selective) const
{
    size_t rows;
    if constexpr (selective_block)
    {
        rows = selective.size();
    }
    else
    {
        rows = offsets->size();
    }

    RUNTIME_CHECK_MSG(
        rows == hash.getData().size(),
        "size of WeakHash32({}) doesn't match size of column({})",
        hash.getData().size(),
        rows);

    WeakHash32 internal_hash(data->size());
    data->updateWeakHash32(internal_hash, collator, sort_key_container);

    const auto & offsets_data = getOffsets();
    UInt32 * hash_data = hash.getData().data();
    const auto & internal_hash_data = internal_hash.getData();

    for (size_t i = 0; i < rows; ++i)
    {
        /// This row improves hash a little bit according to integration tests.
        /// It is the same as to use previous hash value as the first element of array.
        *hash_data = intHashCRC32(*hash_data);

        size_t row = i;
        if constexpr (selective_block)
            row = selective[i];

        Offset prev_offset = 0;
        if likely (row > 0)
            prev_offset = offsets_data[row - 1];

        for (size_t sub_row = prev_offset; sub_row < offsets_data[row]; ++sub_row)
        {
            /// It is probably not the best way to combine hashes.
            /// But much better then xor which lead to similar hash for arrays like [1], [1, 1, 1], [1, 1, 1, 1, 1], ...
            /// Much better implementation - to add offsets as an optional argument to updateWeakHash32.
            *hash_data = intHashCRC32(internal_hash_data[sub_row], *hash_data);
        }

        ++hash_data;
    }
}

void ColumnArray::insert(const Field & x)
{
    const auto & array = DB::get<const Array &>(x);
    size_t size = array.size();
    for (size_t i = 0; i < size; ++i)
        getData().insert(array[i]);
    getOffsets().push_back((getOffsets().empty() ? 0 : getOffsets().back()) + size);
}


void ColumnArray::insertFrom(const IColumn & src_, size_t n)
{
    const auto & src = static_cast<const ColumnArray &>(src_);
    size_t size = src.sizeAt(n);
    size_t offset = src.offsetAt(n);

    getData().insertRangeFrom(src.getData(), offset, size);
    getOffsets().push_back((getOffsets().empty() ? 0 : getOffsets().back()) + size);
}


void ColumnArray::insertDefault()
{
    getOffsets().push_back(getOffsets().empty() ? 0 : getOffsets().back());
}

void ColumnArray::insertManyDefaults(size_t length)
{
    auto & offsets = getOffsets();
    size_t v = 0;
    if (!offsets.empty())
        v = offsets.back();
    offsets.resize_fill(offsets.size() + length, v);
}

void ColumnArray::popBack(size_t n)
{
    auto & offsets = getOffsets();
    size_t nested_n = offsets.back() - offsetAt(offsets.size() - n);
    if (nested_n)
        getData().popBack(nested_n);
    offsets.resize_assume_reserved(offsets.size() - n);
}


int ColumnArray::compareAt(size_t n, size_t m, const IColumn & rhs_, int nan_direction_hint) const
{
    const auto & rhs = static_cast<const ColumnArray &>(rhs_);

    /// Suboptimal
    size_t lhs_size = sizeAt(n);
    size_t rhs_size = rhs.sizeAt(m);
    size_t min_size = std::min(lhs_size, rhs_size);
    for (size_t i = 0; i < min_size; ++i)
        if (int res = getData().compareAt(offsetAt(n) + i, rhs.offsetAt(m) + i, *rhs.data.get(), nan_direction_hint))
            return res;

    return lhs_size < rhs_size ? -1 : (lhs_size == rhs_size ? 0 : 1);
}


namespace
{
template <bool positive>
struct Less
{
    const ColumnArray & parent;
    int nan_direction_hint;

    Less(const ColumnArray & parent_, int nan_direction_hint_)
        : parent(parent_)
        , nan_direction_hint(nan_direction_hint_)
    {}

    bool operator()(size_t lhs, size_t rhs) const
    {
        if (positive)
            return parent.compareAt(lhs, rhs, parent, nan_direction_hint) < 0;
        else
            return parent.compareAt(lhs, rhs, parent, nan_direction_hint) > 0;
    }
};
} // namespace


void ColumnArray::reserve(size_t n)
{
    getOffsets().reserve(n);
    /// The average size of arrays is not taken into account here. Or it is considered to be no more than 1.
    getData().reserve(n);
}

void ColumnArray::reserveAlign(size_t n, size_t alignment)
{
    getOffsets().reserve(n, alignment);
<<<<<<< HEAD
    getData().reserveAlign(n, alignment);
}

=======
    /// The average size of arrays is not taken into account here. Or it is considered to be no more than 1.
    getData().reserveAlign(n, alignment);
}
>>>>>>> 06695c91

size_t ColumnArray::byteSize() const
{
    return getData().byteSize() + getOffsets().size() * sizeof(getOffsets()[0]);
}

size_t ColumnArray::byteSize(size_t offset, size_t limit) const
{
    return getData().byteSize(offset, limit) + limit * sizeof(getOffsets()[0]);
}

size_t ColumnArray::allocatedBytes() const
{
    return getData().allocatedBytes() + getOffsets().allocated_bytes();
}


bool ColumnArray::hasEqualOffsets(const ColumnArray & other) const
{
    if (offsets == other.offsets)
        return true;

    const Offsets & offsets1 = getOffsets();
    const Offsets & offsets2 = other.getOffsets();
    return offsets1.size() == offsets2.size()
        && 0 == memcmp(&offsets1[0], &offsets2[0], sizeof(offsets1[0]) * offsets1.size());
}


ColumnPtr ColumnArray::convertToFullColumnIfConst() const
{
    ColumnPtr new_data;

    if (ColumnPtr full_column = getData().convertToFullColumnIfConst())
        new_data = full_column;
    else
        new_data = data;

    return ColumnArray::create(new_data, offsets);
}


void ColumnArray::getExtremes(Field & min, Field & max) const
{
    min = Array();
    max = Array();

    size_t col_size = size();

    if (col_size == 0)
        return;

    size_t min_idx = 0;
    size_t max_idx = 0;

    for (size_t i = 1; i < col_size; ++i)
    {
        if (compareAt(i, min_idx, *this, /* nan_direction_hint = */ 1) < 0)
            min_idx = i;
        else if (compareAt(i, max_idx, *this, /* nan_direction_hint = */ -1) > 0)
            max_idx = i;
    }

    get(min_idx, min);
    get(max_idx, max);
}


void ColumnArray::insertRangeFrom(const IColumn & src, size_t start, size_t length)
{
    if (length == 0)
        return;

    const auto & src_concrete = static_cast<const ColumnArray &>(src);

    if (start + length > src_concrete.getOffsets().size())
        throw Exception(
            fmt::format(
                "Parameters are out of bound in ColumnArray::insertRangeFrom method, start={}, length={}, "
                "src.size()={}",
                start,
                length,
                src_concrete.getOffsets().size()),
            ErrorCodes::PARAMETER_OUT_OF_BOUND);

    size_t nested_offset = src_concrete.offsetAt(start);
    size_t nested_length = src_concrete.getOffsets()[start + length - 1] - nested_offset;

    getData().insertRangeFrom(src_concrete.getData(), nested_offset, nested_length);

    Offsets & cur_offsets = getOffsets();
    const Offsets & src_offsets = src_concrete.getOffsets();

    if (start == 0 && cur_offsets.empty())
    {
        cur_offsets.assign(src_offsets.begin(), src_offsets.begin() + length);
    }
    else
    {
        size_t old_size = cur_offsets.size();
        size_t prev_max_offset = old_size ? cur_offsets.back() : 0;
        cur_offsets.resize(old_size + length);

        for (size_t i = 0; i < length; ++i)
            cur_offsets[old_size + i] = src_offsets[start + i] - nested_offset + prev_max_offset;
    }
}


ColumnPtr ColumnArray::filter(const Filter & filt, ssize_t result_size_hint) const
{
    if (typeid_cast<const ColumnUInt8 *>(data.get()))
        return filterNumber<UInt8>(filt, result_size_hint);
    if (typeid_cast<const ColumnUInt16 *>(data.get()))
        return filterNumber<UInt16>(filt, result_size_hint);
    if (typeid_cast<const ColumnUInt32 *>(data.get()))
        return filterNumber<UInt32>(filt, result_size_hint);
    if (typeid_cast<const ColumnUInt64 *>(data.get()))
        return filterNumber<UInt64>(filt, result_size_hint);
    if (typeid_cast<const ColumnInt8 *>(data.get()))
        return filterNumber<Int8>(filt, result_size_hint);
    if (typeid_cast<const ColumnInt16 *>(data.get()))
        return filterNumber<Int16>(filt, result_size_hint);
    if (typeid_cast<const ColumnInt32 *>(data.get()))
        return filterNumber<Int32>(filt, result_size_hint);
    if (typeid_cast<const ColumnInt64 *>(data.get()))
        return filterNumber<Int64>(filt, result_size_hint);
    if (typeid_cast<const ColumnFloat32 *>(data.get()))
        return filterNumber<Float32>(filt, result_size_hint);
    if (typeid_cast<const ColumnFloat64 *>(data.get()))
        return filterNumber<Float64>(filt, result_size_hint);
    if (typeid_cast<const ColumnString *>(data.get()))
        return filterString(filt, result_size_hint);
    if (typeid_cast<const ColumnTuple *>(data.get()))
        return filterTuple(filt, result_size_hint);
    if (typeid_cast<const ColumnNullable *>(data.get()))
        return filterNullable(filt, result_size_hint);
    return filterGeneric(filt, result_size_hint);
}

template <typename T>
ColumnPtr ColumnArray::filterNumber(const Filter & filt, ssize_t result_size_hint) const
{
    if (getOffsets().empty())
        return ColumnArray::create(data);

    auto res = ColumnArray::create(data->cloneEmpty());

    auto & res_elems = static_cast<ColumnVector<T> &>(res->getData()).getData();
    Offsets & res_offsets = res->getOffsets();

    filterArraysImpl<T>(
        static_cast<const ColumnVector<T> &>(*data).getData(),
        getOffsets(),
        res_elems,
        res_offsets,
        filt,
        result_size_hint);
    return res;
}

ColumnPtr ColumnArray::filterString(const Filter & filt, ssize_t result_size_hint) const
{
    size_t col_size = getOffsets().size();
    if (col_size != filt.size())
        throw Exception("Size of filter doesn't match size of column.", ErrorCodes::SIZES_OF_COLUMNS_DOESNT_MATCH);

    if (0 == col_size)
        return ColumnArray::create(data);

    auto res = ColumnArray::create(data->cloneEmpty());

    const ColumnString & src_string = typeid_cast<const ColumnString &>(*data);
    const ColumnString::Chars_t & src_chars = src_string.getChars();
    const Offsets & src_string_offsets = src_string.getOffsets();
    const Offsets & src_offsets = getOffsets();

    ColumnString::Chars_t & res_chars = typeid_cast<ColumnString &>(res->getData()).getChars();
    Offsets & res_string_offsets = typeid_cast<ColumnString &>(res->getData()).getOffsets();
    Offsets & res_offsets = res->getOffsets();

    if (result_size_hint < 0) /// Other cases are not considered.
    {
        res_chars.reserve(src_chars.size());
        res_string_offsets.reserve(src_string_offsets.size());
        res_offsets.reserve(col_size);
    }

    Offset prev_src_offset = 0;
    Offset prev_src_string_offset = 0;

    Offset prev_res_offset = 0;
    Offset prev_res_string_offset = 0;

    for (size_t i = 0; i < col_size; ++i)
    {
        /// Number of rows in the array.
        size_t array_size = src_offsets[i] - prev_src_offset;

        if (filt[i])
        {
            /// If the array is not empty - copy content.
            if (array_size)
            {
                size_t chars_to_copy = src_string_offsets[array_size + prev_src_offset - 1] - prev_src_string_offset;
                size_t res_chars_prev_size = res_chars.size();
                res_chars.resize(res_chars_prev_size + chars_to_copy);
                memcpy(&res_chars[res_chars_prev_size], &src_chars[prev_src_string_offset], chars_to_copy);

                for (size_t j = 0; j < array_size; ++j)
                    res_string_offsets.push_back(
                        src_string_offsets[j + prev_src_offset] + prev_res_string_offset - prev_src_string_offset);

                prev_res_string_offset = res_string_offsets.back();
            }

            prev_res_offset += array_size;
            res_offsets.push_back(prev_res_offset);
        }

        if (array_size)
        {
            prev_src_offset += array_size;
            prev_src_string_offset = src_string_offsets[prev_src_offset - 1];
        }
    }

    return res;
}

ColumnPtr ColumnArray::filterGeneric(const Filter & filt, ssize_t result_size_hint) const
{
    size_t size = getOffsets().size();
    if (size != filt.size())
        throw Exception("Size of filter doesn't match size of column.", ErrorCodes::SIZES_OF_COLUMNS_DOESNT_MATCH);

    if (size == 0)
        return ColumnArray::create(data);

    Filter nested_filt(getOffsets().back());
    for (size_t i = 0; i < size; ++i)
    {
        if (filt[i])
            memset(&nested_filt[offsetAt(i)], 1, sizeAt(i));
        else
            memset(&nested_filt[offsetAt(i)], 0, sizeAt(i));
    }

    auto res = ColumnArray::create(data->cloneEmpty());

    ssize_t nested_result_size_hint = 0;
    if (result_size_hint < 0)
        nested_result_size_hint = result_size_hint;
    else if (result_size_hint && result_size_hint < 1000000000 && data->size() < 1000000000) /// Avoid overflow.
        nested_result_size_hint = result_size_hint * data->size() / size;

    res->data = data->filter(nested_filt, nested_result_size_hint);

    Offsets & res_offsets = res->getOffsets();
    if (result_size_hint)
        res_offsets.reserve(result_size_hint > 0 ? result_size_hint : size);

    size_t current_offset = 0;
    for (size_t i = 0; i < size; ++i)
    {
        if (filt[i])
        {
            current_offset += sizeAt(i);
            res_offsets.push_back(current_offset);
        }
    }

    return res;
}

ColumnPtr ColumnArray::filterNullable(const Filter & filt, ssize_t result_size_hint) const
{
    if (getOffsets().empty())
        return ColumnArray::create(data);

    const auto & nullable_elems = static_cast<const ColumnNullable &>(*data);

    auto array_of_nested = ColumnArray::create(nullable_elems.getNestedColumnPtr(), offsets);
    auto filtered_array_of_nested_owner = array_of_nested->filter(filt, result_size_hint);
    const auto & filtered_array_of_nested = static_cast<const ColumnArray &>(*filtered_array_of_nested_owner);
    const auto & filtered_offsets = filtered_array_of_nested.getOffsetsPtr();

    auto res_null_map = ColumnUInt8::create();

    filterArraysImplOnlyData(
        nullable_elems.getNullMapData(),
        getOffsets(),
        res_null_map->getData(),
        filt,
        result_size_hint);

    return ColumnArray::create(
        ColumnNullable::create(filtered_array_of_nested.getDataPtr(), std::move(res_null_map)),
        filtered_offsets);
}

ColumnPtr ColumnArray::filterTuple(const Filter & filt, ssize_t result_size_hint) const
{
    if (getOffsets().empty())
        return ColumnArray::create(data);

    const auto & tuple = static_cast<const ColumnTuple &>(*data);

    /// Make temporary arrays for each components of Tuple, then filter and collect back.

    size_t tuple_size = tuple.getColumns().size();

    if (tuple_size == 0)
        throw Exception("Logical error: empty tuple", ErrorCodes::LOGICAL_ERROR);

    Columns temporary_arrays(tuple_size);
    for (size_t i = 0; i < tuple_size; ++i)
        temporary_arrays[i] = ColumnArray(tuple.getColumns()[i]->assumeMutable(), getOffsetsPtr()->assumeMutable())
                                  .filter(filt, result_size_hint);

    Columns tuple_columns(tuple_size);
    for (size_t i = 0; i < tuple_size; ++i)
        tuple_columns[i] = static_cast<const ColumnArray &>(*temporary_arrays[i]).getDataPtr();

    return ColumnArray::create(
        ColumnTuple::create(tuple_columns),
        static_cast<const ColumnArray &>(*temporary_arrays.front()).getOffsetsPtr());
}


ColumnPtr ColumnArray::permute(const Permutation & perm, size_t limit) const
{
    size_t size = getOffsets().size();

    if (limit == 0)
        limit = size;
    else
        limit = std::min(size, limit);

    if (perm.size() < limit)
        throw Exception("Size of permutation is less than required.", ErrorCodes::SIZES_OF_COLUMNS_DOESNT_MATCH);

    if (limit == 0)
        return ColumnArray::create(data);

    Permutation nested_perm(getOffsets().back());

    auto res = ColumnArray::create(data->cloneEmpty());

    Offsets & res_offsets = res->getOffsets();
    res_offsets.resize(limit);
    size_t current_offset = 0;

    for (size_t i = 0; i < limit; ++i)
    {
        for (size_t j = 0; j < sizeAt(perm[i]); ++j)
            nested_perm[current_offset + j] = offsetAt(perm[i]) + j;
        current_offset += sizeAt(perm[i]);
        res_offsets[i] = current_offset;
    }

    if (current_offset != 0)
        res->data = data->permute(nested_perm, current_offset);

    return res;
}

void ColumnArray::getPermutation(bool reverse, size_t limit, int nan_direction_hint, Permutation & res) const
{
    size_t s = size();
    if (limit >= s)
        limit = 0;

    res.resize(s);
    for (size_t i = 0; i < s; ++i)
        res[i] = i;

    if (limit)
    {
        if (reverse)
            std::partial_sort(res.begin(), res.begin() + limit, res.end(), Less<false>(*this, nan_direction_hint));
        else
            std::partial_sort(res.begin(), res.begin() + limit, res.end(), Less<true>(*this, nan_direction_hint));
    }
    else
    {
        if (reverse)
            std::sort(res.begin(), res.end(), Less<false>(*this, nan_direction_hint));
        else
            std::sort(res.begin(), res.end(), Less<true>(*this, nan_direction_hint));
    }
}

ColumnPtr ColumnArray::replicateRange(size_t start_row, size_t end_row, const IColumn::Offsets & replicate_offsets)
    const
{
    size_t col_size = size();
    if (col_size != replicate_offsets.size())
        throw Exception("Size of offsets doesn't match size of column.", ErrorCodes::SIZES_OF_COLUMNS_DOESNT_MATCH);

    // We only support replicate to full column.
    RUNTIME_CHECK(start_row == 0, start_row);
    RUNTIME_CHECK(end_row == replicate_offsets.size(), end_row, replicate_offsets.size());

    if (typeid_cast<const ColumnUInt8 *>(data.get()))
        return replicateNumber<UInt8>(replicate_offsets);
    if (typeid_cast<const ColumnUInt16 *>(data.get()))
        return replicateNumber<UInt16>(replicate_offsets);
    if (typeid_cast<const ColumnUInt32 *>(data.get()))
        return replicateNumber<UInt32>(replicate_offsets);
    if (typeid_cast<const ColumnUInt64 *>(data.get()))
        return replicateNumber<UInt64>(replicate_offsets);
    if (typeid_cast<const ColumnUInt128 *>(data.get()))
        return replicateNumber<UInt128>(replicate_offsets);
    if (typeid_cast<const ColumnInt8 *>(data.get()))
        return replicateNumber<Int8>(replicate_offsets);
    if (typeid_cast<const ColumnInt16 *>(data.get()))
        return replicateNumber<Int16>(replicate_offsets);
    if (typeid_cast<const ColumnInt32 *>(data.get()))
        return replicateNumber<Int32>(replicate_offsets);
    if (typeid_cast<const ColumnInt64 *>(data.get()))
        return replicateNumber<Int64>(replicate_offsets);
    if (typeid_cast<const ColumnFloat32 *>(data.get()))
        return replicateNumber<Float32>(replicate_offsets);
    if (typeid_cast<const ColumnFloat64 *>(data.get()))
        return replicateNumber<Float64>(replicate_offsets);
    if (typeid_cast<const ColumnConst *>(data.get()))
        return replicateConst(replicate_offsets);
    if (typeid_cast<const ColumnNullable *>(data.get()))
        return replicateNullable(replicate_offsets);
    return replicateGeneric(replicate_offsets);
}


template <typename T>
ColumnPtr ColumnArray::replicateNumber(const Offsets & replicate_offsets) const
{
    size_t col_size = size();
    if (col_size != replicate_offsets.size())
        throw Exception("Size of offsets doesn't match size of column.", ErrorCodes::SIZES_OF_COLUMNS_DOESNT_MATCH);

    MutableColumnPtr res = cloneEmpty();

    if (0 == col_size)
        return res;

    ColumnArray & array_res = typeid_cast<ColumnArray &>(*res);

    const typename ColumnVector<T>::Container & src_data = typeid_cast<const ColumnVector<T> &>(*data).getData();
    const Offsets & src_offsets = getOffsets();

    typename ColumnVector<T>::Container & res_data = typeid_cast<ColumnVector<T> &>(array_res.getData()).getData();
    Offsets & res_offsets = array_res.getOffsets();

    res_data.reserve(data->size() / col_size * replicate_offsets.back());
    res_offsets.reserve(replicate_offsets.back());

    Offset prev_replicate_offset = 0;
    Offset prev_data_offset = 0;
    Offset current_new_offset = 0;

    for (size_t i = 0; i < col_size; ++i)
    {
        size_t size_to_replicate = replicate_offsets[i] - prev_replicate_offset;
        size_t value_size = src_offsets[i] - prev_data_offset;

        for (size_t j = 0; j < size_to_replicate; ++j)
        {
            current_new_offset += value_size;
            res_offsets.push_back(current_new_offset);

            res_data.resize(res_data.size() + value_size);
            memcpy(&res_data[res_data.size() - value_size], &src_data[prev_data_offset], value_size * sizeof(T));
        }

        prev_replicate_offset = replicate_offsets[i];
        prev_data_offset = src_offsets[i];
    }

    return res;
}


ColumnPtr ColumnArray::replicateString(const Offsets & replicate_offsets) const
{
    size_t col_size = size();
    if (col_size != replicate_offsets.size())
        throw Exception("Size of offsets doesn't match size of column.", ErrorCodes::SIZES_OF_COLUMNS_DOESNT_MATCH);

    MutableColumnPtr res = cloneEmpty();

    if (0 == col_size)
        return res;

    auto & array_res = static_cast<ColumnArray &>(*res);

    const ColumnString & src_string = typeid_cast<const ColumnString &>(*data);
    const ColumnString::Chars_t & src_chars = src_string.getChars();
    const Offsets & src_string_offsets = src_string.getOffsets();
    const Offsets & src_offsets = getOffsets();

    ColumnString::Chars_t & res_chars = typeid_cast<ColumnString &>(array_res.getData()).getChars();
    Offsets & res_string_offsets = typeid_cast<ColumnString &>(array_res.getData()).getOffsets();
    Offsets & res_offsets = array_res.getOffsets();

    res_chars.reserve(src_chars.size() / col_size * replicate_offsets.back());
    res_string_offsets.reserve(src_string_offsets.size() / col_size * replicate_offsets.back());
    res_offsets.reserve(replicate_offsets.back());

    Offset prev_replicate_offset = 0;

    Offset prev_src_offset = 0;
    Offset prev_src_string_offset = 0;

    Offset current_res_offset = 0;
    Offset current_res_string_offset = 0;

    for (size_t i = 0; i < col_size; ++i)
    {
        /// How much to replicate the array.
        size_t size_to_replicate = replicate_offsets[i] - prev_replicate_offset;
        /// The number of rows in the array.
        size_t value_size = src_offsets[i] - prev_src_offset;
        /// Number of characters in rows of the array, including zero/null bytes.
        size_t sum_chars_size
            = value_size == 0 ? 0 : (src_string_offsets[prev_src_offset + value_size - 1] - prev_src_string_offset);

        for (size_t j = 0; j < size_to_replicate; ++j)
        {
            current_res_offset += value_size;
            res_offsets.push_back(current_res_offset);

            size_t prev_src_string_offset_local = prev_src_string_offset;
            for (size_t k = 0; k < value_size; ++k)
            {
                /// Size of one row.
                size_t chars_size = src_string_offsets[k + prev_src_offset] - prev_src_string_offset_local;

                current_res_string_offset += chars_size;
                res_string_offsets.push_back(current_res_string_offset);

                prev_src_string_offset_local += chars_size;
            }

            /// Copies the characters of the array of rows.
            res_chars.resize(res_chars.size() + sum_chars_size);
            memcpySmallAllowReadWriteOverflow15(
                &res_chars[res_chars.size() - sum_chars_size],
                &src_chars[prev_src_string_offset],
                sum_chars_size);
        }

        prev_replicate_offset = replicate_offsets[i];
        prev_src_offset = src_offsets[i];
        prev_src_string_offset += sum_chars_size;
    }

    return res;
}


ColumnPtr ColumnArray::replicateConst(const Offsets & replicate_offsets) const
{
    size_t col_size = size();
    if (col_size != replicate_offsets.size())
        throw Exception("Size of offsets doesn't match size of column.", ErrorCodes::SIZES_OF_COLUMNS_DOESNT_MATCH);

    if (0 == col_size)
        return cloneEmpty();

    const Offsets & src_offsets = getOffsets();

    auto res_column_offsets = ColumnOffsets::create();
    Offsets & res_offsets = res_column_offsets->getData();
    res_offsets.reserve(replicate_offsets.back());

    Offset prev_replicate_offset = 0;
    Offset prev_data_offset = 0;
    Offset current_new_offset = 0;

    for (size_t i = 0; i < col_size; ++i)
    {
        size_t size_to_replicate = replicate_offsets[i] - prev_replicate_offset;
        size_t value_size = src_offsets[i] - prev_data_offset;

        for (size_t j = 0; j < size_to_replicate; ++j)
        {
            current_new_offset += value_size;
            res_offsets.push_back(current_new_offset);
        }

        prev_replicate_offset = replicate_offsets[i];
        prev_data_offset = src_offsets[i];
    }

    return ColumnArray::create(getData().cloneResized(current_new_offset), std::move(res_column_offsets));
}


ColumnPtr ColumnArray::replicateGeneric(const Offsets & replicate_offsets) const
{
    size_t col_size = size();
    if (col_size != replicate_offsets.size())
        throw Exception("Size of offsets doesn't match size of column.", ErrorCodes::SIZES_OF_COLUMNS_DOESNT_MATCH);

    MutableColumnPtr res = cloneEmpty();
    auto & res_concrete = static_cast<ColumnArray &>(*res);

    if (0 == col_size)
        return res;

    IColumn::Offset prev_offset = 0;
    for (size_t i = 0; i < col_size; ++i)
    {
        size_t size_to_replicate = replicate_offsets[i] - prev_offset;
        prev_offset = replicate_offsets[i];

        for (size_t j = 0; j < size_to_replicate; ++j)
            res_concrete.insertFrom(*this, i);
    }

    return res;
}


ColumnPtr ColumnArray::replicateNullable(const Offsets & replicate_offsets) const
{
    const auto & nullable = static_cast<const ColumnNullable &>(*data);

    /// Make temporary arrays for each components of Nullable. Then replicate them independently and collect back to result.
    /// NOTE Offsets are calculated twice and it is redundant.

    auto array_of_nested = ColumnArray(nullable.getNestedColumnPtr()->assumeMutable(), getOffsetsPtr()->assumeMutable())
                               .replicate(replicate_offsets);
    auto array_of_null_map
        = ColumnArray(nullable.getNullMapColumnPtr()->assumeMutable(), getOffsetsPtr()->assumeMutable())
              .replicate(replicate_offsets);

    return ColumnArray::create(
        ColumnNullable::create(
            static_cast<const ColumnArray &>(*array_of_nested).getDataPtr(),
            static_cast<const ColumnArray &>(*array_of_null_map).getDataPtr()),
        static_cast<const ColumnArray &>(*array_of_nested).getOffsetsPtr());
}


ColumnPtr ColumnArray::replicateTuple(const Offsets & replicate_offsets) const
{
    const auto & tuple = static_cast<const ColumnTuple &>(*data);

    /// Make temporary arrays for each components of Tuple. In the same way as for Nullable.

    size_t tuple_size = tuple.getColumns().size();

    if (tuple_size == 0)
        throw Exception("Logical error: empty tuple", ErrorCodes::LOGICAL_ERROR);

    Columns temporary_arrays(tuple_size);
    for (size_t i = 0; i < tuple_size; ++i)
        temporary_arrays[i] = ColumnArray(tuple.getColumns()[i]->assumeMutable(), getOffsetsPtr()->assumeMutable())
                                  .replicate(replicate_offsets);

    Columns tuple_columns(tuple_size);
    for (size_t i = 0; i < tuple_size; ++i)
        tuple_columns[i] = static_cast<const ColumnArray &>(*temporary_arrays[i]).getDataPtr();

    return ColumnArray::create(
        ColumnTuple::create(tuple_columns),
        static_cast<const ColumnArray &>(*temporary_arrays.front()).getOffsetsPtr());
}


void ColumnArray::gather(ColumnGathererStream & gatherer)
{
    gatherer.gather(*this);
}

bool ColumnArray::decodeTiDBRowV2Datum(size_t cursor, const String & raw_value, size_t length, bool /* force_decode */)
{
    RUNTIME_CHECK(raw_value.size() >= cursor + length);
    insertFromDatumData(raw_value.c_str() + cursor, length);
    return true;
}

void ColumnArray::insertFromDatumData(const char * data, size_t length)
{
    RUNTIME_CHECK(boost::endian::order::native == boost::endian::order::little);

    RUNTIME_CHECK(checkAndGetColumn<ColumnVector<Float32>>(&getData()));
    RUNTIME_CHECK(getData().isFixedAndContiguous());

    RUNTIME_CHECK(length >= sizeof(UInt32), length);
    auto n = readLittleEndian<UInt32>(data);
    data += sizeof(UInt32);

    auto precise_data_size = n * sizeof(Float32);
    RUNTIME_CHECK(length >= sizeof(UInt32) + precise_data_size, n, length);
    insertData(data, precise_data_size);
}

std::pair<UInt32, StringRef> ColumnArray::getElementRef(size_t element_idx) const
{
    return {static_cast<UInt32>(sizeAt(element_idx)), getDataAt(element_idx)};
}

} // namespace DB<|MERGE_RESOLUTION|>--- conflicted
+++ resolved
@@ -495,15 +495,9 @@
 void ColumnArray::reserveAlign(size_t n, size_t alignment)
 {
     getOffsets().reserve(n, alignment);
-<<<<<<< HEAD
-    getData().reserveAlign(n, alignment);
-}
-
-=======
     /// The average size of arrays is not taken into account here. Or it is considered to be no more than 1.
     getData().reserveAlign(n, alignment);
 }
->>>>>>> 06695c91
 
 size_t ColumnArray::byteSize() const
 {
