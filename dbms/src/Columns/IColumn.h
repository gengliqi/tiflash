--- conflicted
+++ resolved
@@ -429,7 +429,6 @@
     /// Reserve memory for specified amount of elements with a total memory hint, the default impl is
     /// calling `reserve(n)`, columns with non-fixed size elements can overwrite it for better reserve
     virtual void reserveWithTotalMemoryHint(size_t n, Int64 /*total_memory_hint*/) { reserve(n); }
-<<<<<<< HEAD
 
     /// Reserve aligned memory for specified amount of elements with a total memory hint, the default impl is
     /// calling `reserveAlign(n)`, columns with non-fixed size elements can overwrite it for better reserve
@@ -437,8 +436,6 @@
     {
         reserveAlign(n, alignment);
     }
-=======
->>>>>>> 76b7f36e
 
     /// Size of column data in memory (may be approximate) - for profiling. Zero, if could not be determined.
     virtual size_t byteSize() const = 0;
