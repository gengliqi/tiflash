// Copyright 2023 PingCAP, Inc.
//
// Licensed under the Apache License, Version 2.0 (the "License");
// you may not use this file except in compliance with the License.
// You may obtain a copy of the License at
//
//     http://www.apache.org/licenses/LICENSE-2.0
//
// Unless required by applicable law or agreed to in writing, software
// distributed under the License is distributed on an "AS IS" BASIS,
// WITHOUT WARRANTIES OR CONDITIONS OF ANY KIND, either express or implied.
// See the License for the specific language governing permissions and
// limitations under the License.

#pragma once

#include <Common/COWPtr.h>
<<<<<<< HEAD
#include <Common/ColumnsAlignBuffer.h>
=======
#include <Common/ColumnNTAlignBuffer.h>
>>>>>>> 06695c91
#include <Common/Exception.h>
#include <Common/PODArray.h>
#include <Common/SipHash.h>
#include <Common/WeakHash.h>
#include <Core/BlockInfo.h>
#include <Core/Field.h>
#include <TiDB/Collation/Collator.h>
#include <common/StringRef.h>
#include <fmt/core.h>

namespace DB
{
namespace ErrorCodes
{
extern const int CANNOT_GET_SIZE_OF_FIELD;
extern const int NOT_IMPLEMENTED;
extern const int SIZES_OF_COLUMNS_DOESNT_MATCH;
} // namespace ErrorCodes

class Arena;
class ColumnGathererStream;
/// Declares interface to store columns in memory.
class IColumn : public COWPtr<IColumn>
{
private:
    friend class COWPtr<IColumn>;

    /// Creates the same column with the same data.
    /// This is internal method to use from COWPtr.
    /// It performs shallow copy with copy-ctor and not useful from outside.
    /// If you want to copy column for modification, look at 'mutate' method.
    virtual MutablePtr clone() const = 0;

public:
    using Offset = UInt64;
    using Offsets = PaddedPODArray<Offset>;
    /// Name of a Column. It is used in info messages.
    virtual std::string getName() const { return getFamilyName(); }

    /// Name of a Column kind, without parameters (example: FixedString, Array).
    virtual const char * getFamilyName() const = 0;

    /** If column isn't constant, returns nullptr (or itself).
      * If column is constant, transforms constant to full column (if column type allows such tranform) and return it.
      */
    virtual Ptr convertToFullColumnIfConst() const { return {}; }

    /// Creates empty column with the same type.
    virtual MutablePtr cloneEmpty() const { return cloneResized(0); }

    /// Creates column with the same type and specified size.
    /// If size is less current size, then data is cut.
    /// If size is greater, than default values are appended.
    virtual MutablePtr cloneResized(size_t /*size*/) const
    {
        throw Exception("Cannot cloneResized() column " + getName(), ErrorCodes::NOT_IMPLEMENTED);
    }

    /// Returns number of values in column.
    virtual size_t size() const = 0;

    /// There are no values in columns.
    bool empty() const { return size() == 0; }

    /// Returns value of n-th element in universal Field representation.
    /// Is used in rare cases, since creation of Field instance is expensive usually.
    virtual Field operator[](size_t n) const = 0;

    /// Like the previous one, but avoids extra copying if Field is in a container, for example.
    virtual void get(size_t n, Field & res) const = 0;

    /// If possible, returns pointer to memory chunk which contains n-th element (if it isn't possible, throws an exception)
    /// Is used to optimize some computations (in aggregation, for example).
    virtual StringRef getDataAt(size_t n) const = 0;

    /// Like getData, but has special behavior for columns that contain variable-length strings.
    /// Returns zero-ending memory chunk (i.e. its size is 1 byte longer).
    virtual StringRef getDataAtWithTerminatingZero(size_t n) const { return getDataAt(n); }

    /// If column stores integers, it returns n-th element transformed to UInt64 using static_cast.
    /// If column stores floting point numbers, bits of n-th elements are copied to lower bits of UInt64, the remaining bits are zeros.
    /// Is used to optimize some computations (in aggregation, for example).
    virtual UInt64 get64(size_t /*n*/) const
    {
        throw Exception("Method get64 is not supported for " + getName(), ErrorCodes::NOT_IMPLEMENTED);
    }

    /** If column is numeric, return value of n-th element, casted to UInt64.
      * Otherwise throw an exception.
      */
    virtual UInt64 getUInt(size_t /*n*/) const
    {
        throw Exception("Method getUInt is not supported for " + getName(), ErrorCodes::NOT_IMPLEMENTED);
    }

    virtual Int64 getInt(size_t /*n*/) const
    {
        throw Exception("Method getInt is not supported for " + getName(), ErrorCodes::NOT_IMPLEMENTED);
    }

    virtual bool isNullAt(size_t /*n*/) const { return false; }

    /// Removes all elements outside of specified range.
    /// Is used in LIMIT operation, for example.
    virtual Ptr cut(size_t start, size_t length) const
    {
        MutablePtr res = cloneEmpty();
        res->insertRangeFrom(*this, start, length);
        return res;
    }

    /// Appends new value at the end of column (column's size is increased by 1).
    /// Is used to transform raw strings to Blocks (for example, inside input format parsers)
    virtual void insert(const Field & x) = 0;

    /// Appends n-th element from other column with the same type.
    /// Is used in merge-sort and merges. It could be implemented in inherited classes more optimally than default implementation.
    /// Note: the source column and the destination column must be of the same type, can not ColumnXXX->insertFrom(ConstColumnXXX, ...)
    virtual void insertFrom(const IColumn & src, size_t n) { insert(src[n]); }

    /// Appends range of elements from other column with the same type.
    /// Could be used to concatenate columns.
    /// Note: the source column and the destination column must be of the same type, can not ColumnXXX->insertRangeFrom(ConstColumnXXX, ...)
    virtual void insertRangeFrom(const IColumn & src, size_t start, size_t length) = 0;

    /// Appends one element from other column with the same type multiple times.
    /// Note: the source column and the destination column must be of the same type, can not ColumnXXX->insertManyFrom(ConstColumnXXX, ...)
    virtual void insertManyFrom(const IColumn & src, size_t position, size_t length) = 0;

    /// Appends disjunctive elements from other column with the same type.
    /// Note: the source column and the destination column must be of the same type, can not ColumnXXX->insertDisjunctFrom(ConstColumnXXX, ...)
    using Offset = UInt64;
    using Offsets = PaddedPODArray<Offset>;
    virtual void insertDisjunctFrom(
        const IColumn & src,
        const Offsets & position_vec,
        ColumnsAlignBufferAVX2 * align_buffer)
        = 0;

    /// Appends one field multiple times. Can be optimized in inherited classes.
    virtual void insertMany(const Field & field, size_t length)
    {
        for (size_t i = 0; i < length; ++i)
            insert(field);
    }

    /// Appends data located in specified memory chunk if it is possible (throws an exception if it cannot be implemented).
    /// Is used to optimize some computations (in aggregation, for example).
    /// Parameter length could be ignored if column values have fixed size.
    virtual void insertData(const char * pos, size_t length) = 0;

    /// decode row data synced from tikv
    /// only support v2 format row: https://github.com/pingcap/tidb/blob/master/docs/design/2018-07-19-row-format.md
    /// when the column failed to decoding value from `data`, it will either
    ///   1) return false if `force_decode` is false
    ///   2) throw exception to describe why the decoding fails if `force_decode` is true
    virtual bool decodeTiDBRowV2Datum(
        size_t /* cursor */,
        const String & /* raw_value */,
        size_t /* length */,
        bool /* force_decode */)
    {
        throw Exception("Method decodeTiDBRowV2Datum is not supported for " + getName(), ErrorCodes::NOT_IMPLEMENTED);
    }

    virtual void insertFromDatumData(const char *, size_t)
    {
        throw Exception("Method insertFromDatumData is not supported for " + getName(), ErrorCodes::NOT_IMPLEMENTED);
    }

    /// Like getData, but has special behavior for columns that contain variable-length strings.
    /// In this special case inserting data should be zero-ending (i.e. length is 1 byte greater than real string size).
    virtual void insertDataWithTerminatingZero(const char * pos, size_t length) { insertData(pos, length); }

    /// Appends "default value".
    /// Is used when there are need to increase column size, but inserting value doesn't make sense.
    /// For example, ColumnNullable(Nested) absolutely ignores values of nested column if it is marked as NULL.
    virtual void insertDefault() = 0;

    /// Appends "default value" multiple times.
    virtual void insertManyDefaults(size_t length) = 0;

    /** Removes last n elements.
      * Is used to support exeption-safety of several operations.
      *  For example, sometimes insertion should be reverted if we catch an exception during operation processing.
      * If column has less than n elements or n == 0 - undefined behavior.
      */
    virtual void popBack(size_t n) = 0;

    /** Serializes n-th element. Serialized element should be placed continuously inside Arena's memory.
      * Serialized value can be deserialized to reconstruct original object. Is used in aggregation.
      * The method is similar to getDataAt(), but can work when element's value cannot be mapped to existing continuous memory chunk,
      *  For example, to obtain unambiguous representation of Array of strings, strings data should be interleaved with their sizes.
      * Parameter begin should be used with Arena::allocContinue.
      */
    virtual StringRef serializeValueIntoArena(
        size_t n,
        Arena & arena,
        char const *& begin,
        const TiDB::TiDBCollatorPtr & collator,
        String & sort_key_container) const
        = 0;
    StringRef serializeValueIntoArena(size_t n, Arena & arena, char const *& begin) const
    {
        return serializeValueIntoArena(n, arena, begin, nullptr, TiDB::dummy_sort_key_contaner);
    }

    /** Deserializes a value that was serialized using IColumn::serializeValueIntoArena method.
      * Returns pointer to the position after the read data.
      * Note:
      * 1. For string columns with collation it is actually impossible to restore the value.
      *     In this case, the column restored by this function is discarded, the compiler will add a
      *     special aggregate function(any) as the group by column's output. For example:
      *         select string_column, count(*) from table group by string_column
      *     if string_column has collation information, the query will be rewrite to
      *         select any(string_column), count(*) from table group by string_column
      * 2. The input parameter `collator` does not work well for complex columns(column tuple),
      *     but it is only used by TiDB , which does not support complex columns, so just ignore
      *     the complex column will be ok.
      * 3. Even if the restored column will be discarded, deserializeAndInsertFromArena still need to
      *     insert the data because when spill happens, this column will be used during the merge agg stage.
      */
    virtual const char * deserializeAndInsertFromArena(const char * pos, const TiDB::TiDBCollatorPtr & collator) = 0;
    const char * deserializeAndInsertFromArena(const char * pos) { return deserializeAndInsertFromArena(pos, nullptr); }

<<<<<<< HEAD
    virtual void countSerializeByteSize(PaddedPODArray<size_t> & /* byte_size */) const
    {
        throw Exception("Method countSerializeByteSize is not supported for " + getName(), ErrorCodes::NOT_IMPLEMENTED);
    }

    virtual void serializeToPos(
        PaddedPODArray<UInt8 *> & /* pos */,
        size_t /* start */,
        size_t /* end */,
        bool /* has_null */) const
    {
        throw Exception("Method serializeToPos is not supported for " + getName(), ErrorCodes::NOT_IMPLEMENTED);
    }

    virtual void serializeToPosNew(
        PaddedPODArray<UInt8 *> & /* pos */,
        size_t /* pos_start */,
        size_t /* data_start */,
        size_t /* length */,
        bool /* has_null */) const
    {
        throw Exception("Method serializeToPos is not supported for " + getName(), ErrorCodes::NOT_IMPLEMENTED);
    }

    virtual void deserializeAndInsertFromPos(
        PaddedPODArray<UInt8 *> & /* pos */,
        ColumnsAlignBufferAVX2 & /* align_buffer */)
    {
        throw Exception(
            "Method deserializeAndInsertFromPos is not supported for " + getName(),
            ErrorCodes::NOT_IMPLEMENTED);
    }

    virtual void flushAlignBuffer(ColumnsAlignBufferAVX2 & /* align_buffer */, bool)
    {
        throw Exception("Method flushAlignBuffer is not supported for " + getName(), ErrorCodes::NOT_IMPLEMENTED);
    }
=======
    /// Count the serialize byte size and added to the byte_size.
    /// The byte_size.size() must be equal to the column size.
    virtual void countSerializeByteSize(PaddedPODArray<size_t> & /* byte_size */) const = 0;
    /// Count the serialize byte size and added to the byte_size called by ColumnArray.
    /// array_offsets is the offsets of ColumnArray.
    /// The byte_size.size() must be equal to the array_offsets.size().
    virtual void countSerializeByteSizeForColumnArray(
        PaddedPODArray<size_t> & /* byte_size */,
        const Offsets & /* array_offsets */) const
        = 0;

    /// Serialize data of column from start to start + length into pointer of pos and forward each pos[i] to the end of
    /// serialized data.
    /// Note:
    /// 1. The pos.size() must be greater than or equal to length.
    /// 2. If has_null is true, then the pos[i] could be nullptr, which means the i-th element does not need to be serialized.
    virtual void serializeToPos(
        PaddedPODArray<char *> & /* pos */,
        size_t /* start */,
        size_t /* length */,
        bool /* has_null */) const
        = 0;
    /// Serialize data of column from start to start + length into pointer of pos and forward each pos[i] to the end of
    /// serialized data.
    /// Only called by ColumnArray.
    virtual void serializeToPosForColumnArray(
        PaddedPODArray<char *> & /* pos */,
        size_t /* start */,
        size_t /* length */,
        bool /* has_null */,
        const Offsets & /* array_offsets */) const
        = 0;

    /// Deserialize and insert data from pos and forward each pos[i] to the end of serialized data.
    /// Note:
    /// 1. The pos pointer must not be nullptr.
    /// 2. The memory of pos must be accessible to overflow 15 bytes(i.e. PaddedPODArray) for speeding up memcpy.(e.g. for ColumnString)
    /// 3. If use_nt_align_buffer is true and AVX2 is enabled, non-temporal store may be used when data memory is aligned to FULL_VECTOR_SIZE_AVX2(64 bytes).
    /// 4. If non-temporal store is used, the data will be copied to a align_buffer firstly and then flush to column data if full. After the
    ///    last call, flushNTAlignBuffer must be called to flush the remaining unaligned data from align_buffer into column data. During the
    ///    process, any function that may change the alignment of column data should not be called otherwise a exception will be thrown.
    /// Example:
    ///     for (auto & column_ptr : mutable_columns)
    ///         column_ptr->reserveAlign(xxx, FULL_VECTOR_SIZE_AVX2);
    ///     while (xxx)
    ///     {
    ///         for (auto & column_ptr : mutable_columns)
    ///             column_ptr->deserializeAndInsertFromPos(pos, align_buffer, true);
    ///     }
    ///     for (auto & column_ptr : mutable_columns)
    ///         column_ptr->flushNTAlignBuffer();
    virtual void deserializeAndInsertFromPos(PaddedPODArray<char *> & /* pos */, bool /* use_nt_align_buffer */) = 0;
    /// Deserialize and insert data from pos and forward each pos[i] to the end of serialized data.
    /// Only called by ColumnArray.
    /// array_offsets is the offsets of ColumnArray.
    /// The last pos.size() elements of array_offsets can be used to get the length of elements from each pos.
    virtual void deserializeAndInsertFromPosForColumnArray(
        PaddedPODArray<char *> & /* pos */,
        const Offsets & /* array_offsets */,
        bool /* use_nt_align_buffer */)
        = 0;

    virtual void flushNTAlignBuffer() = 0;
>>>>>>> 06695c91

    /// Update state of hash function with value of n-th element.
    /// On subsequent calls of this method for sequence of column values of arbitary types,
    ///  passed bytes to hash must identify sequence of values unambiguously.
    virtual void updateHashWithValue(
        size_t n,
        SipHash & hash,
        const TiDB::TiDBCollatorPtr & collator,
        String & sort_key_container) const
        = 0;
    void updateHashWithValue(size_t n, SipHash & hash) const
    {
        updateHashWithValue(n, hash, nullptr, TiDB::dummy_sort_key_contaner);
    }

    using HashValues = PaddedPODArray<SipHash>;
    virtual void updateHashWithValues(
        HashValues & hash_values,
        const TiDB::TiDBCollatorPtr & collator,
        String & sort_key_container) const
        = 0;
    void updateHashWithValues(HashValues & hash_values) const
    {
        updateHashWithValues(hash_values, nullptr, TiDB::dummy_sort_key_contaner);
    }

    /// Update hash function value. Hash is calculated for each element.
    /// It's a fast weak hash function. Mainly need to scatter data between threads.
    /// WeakHash32 must have the same size as column.
    virtual void updateWeakHash32(
        WeakHash32 & hash,
        const TiDB::TiDBCollatorPtr & collator,
        String & sort_key_container) const
        = 0;
    virtual void updateWeakHash32(WeakHash32 &, const TiDB::TiDBCollatorPtr &, String &, const BlockSelective &) const
        = 0;

    void updateWeakHash32(WeakHash32 & hash) const { updateWeakHash32(hash, nullptr, TiDB::dummy_sort_key_contaner); }

    /** Removes elements that don't match the filter.
      * Is used in WHERE and HAVING operations.
      * If result_size_hint > 0, then makes advance reserve(result_size_hint) for the result column;
      *  if 0, then don't makes reserve(),
      *  otherwise (i.e. < 0), makes reserve() using size of filtered column.
      */
    using Filter = PaddedPODArray<UInt8>;
    virtual Ptr filter(const Filter & filt, ssize_t result_size_hint) const = 0;

    /// Permutes elements using specified permutation. Is used in sortings.
    /// limit - if it isn't 0, puts only first limit elements in the result.
    using Permutation = PaddedPODArray<size_t>;
    virtual Ptr permute(const Permutation & perm, size_t limit) const = 0;

    /** Compares (*this)[n] and rhs[m].
      * Returns negative number, 0, or positive number (*this)[n] is less, equal, greater than rhs[m] respectively.
      * Is used in sortings.
      *
      * If one of element's value is NaN or NULLs, then:
      * - if nan_direction_hint == -1, NaN and NULLs are considered as least than everything other;
      * - if nan_direction_hint ==  1, NaN and NULLs are considered as greatest than everything other.
      * For example, if nan_direction_hint == -1 is used by descending sorting, NaNs will be at the end.
      *
      * For non Nullable and non floating point types, nan_direction_hint is ignored.
      */
    virtual int compareAt(size_t n, size_t m, const IColumn & rhs, int nan_direction_hint) const = 0;

    virtual int compareAt(size_t, size_t, const IColumn &, int, const TiDB::ITiDBCollator &) const
    {
        throw Exception(
            fmt::format("Method compareAt with collation is not supported for {}", getName()),
            ErrorCodes::NOT_IMPLEMENTED);
    }

    /** Returns a permutation that sorts elements of this column,
      *  i.e. perm[i]-th element of source column should be i-th element of sorted column.
      * reverse - reverse ordering (ascending).
      * limit - if isn't 0, then only first limit elements of the result column could be sorted.
      * nan_direction_hint - see above.
      */
    virtual void getPermutation(bool reverse, size_t limit, int nan_direction_hint, Permutation & res) const = 0;

    virtual void getPermutation(const TiDB::ITiDBCollator &, bool, size_t, int, Permutation &) const
    {
        throw Exception(
            fmt::format("Method getPermutation with collation is not supported for {}", getName()),
            ErrorCodes::NOT_IMPLEMENTED);
    }

    /** Copies each element according offsets parameter.
      * (i-th element should be copied offsets[i] - offsets[i - 1] times.)
      */
    virtual Ptr replicateRange(size_t start_row, size_t end_row, const IColumn::Offsets & offsets) const = 0;

    Ptr replicate(const Offsets & offsets) const { return replicateRange(0, offsets.size(), offsets); }

    /** Split column to smaller columns. Each value goes to column index, selected by corresponding element of 'selector'.
      * Selector must contain values from 0 to num_columns - 1.
      * For default implementation, see scatterImpl.
      */
    using ColumnIndex = UInt64;
    using ScatterColumns = std::vector<MutablePtr>;
    using Selector = PaddedPODArray<ColumnIndex>;
    virtual ScatterColumns scatter(ColumnIndex num_columns, const Selector & selector) const = 0;
    virtual ScatterColumns scatter(ColumnIndex num_columns, const Selector & selector, const BlockSelective & selective)
        const
        = 0;

    void initializeScatterColumns(ScatterColumns & columns, ColumnIndex num_columns, size_t num_rows) const
    {
        columns.reserve(num_columns);
        for (ColumnIndex i = 0; i < num_columns; ++i)
            columns.emplace_back(cloneEmpty());

        size_t reserve_size = num_rows * 1.1 / num_columns; /// 1.1 is just a guess. Better to use n-sigma rule.

        if (reserve_size > 1)
            for (auto & column : columns)
                column->reserve(reserve_size);
    }

    /// Different from scatter, scatterTo appends the scattered data to 'columns' instead of creating ScatterColumns
    virtual void scatterTo(ScatterColumns & columns, const Selector & selector) const = 0;
    virtual void scatterTo(ScatterColumns & columns, const Selector & selector, const BlockSelective & selective) const
        = 0;

    /// Insert data from several other columns according to source mask (used in vertical merge).
    /// For now it is a helper to de-virtualize calls to insert*() functions inside gather loop
    /// (descendants should call gatherer_stream.gather(*this) to implement this function.)
    /// TODO: interface decoupled from ColumnGathererStream that allows non-generic specializations.
    virtual void gather(ColumnGathererStream & gatherer_stream) = 0;

    /** Computes minimum and maximum element of the column.
      * In addition to numeric types, the funtion is completely implemented for Date and DateTime.
      * For strings and arrays function should retrurn default value.
      *  (except for constant columns; they should return value of the constant).
      * If column is empty function should return default value.
      */
    virtual void getExtremes(Field & min, Field & max) const = 0;

    /// Reserves memory for specified amount of elements. If reservation isn't possible, does nothing.
    /// It affects performance only (not correctness).
    virtual void reserve(size_t /*n*/) {}

    /// Reserves aligned memory for specified amount of elements. If reservation isn't possible, does nothing.
    /// It affects performance only (not correctness).
    virtual void reserveAlign(size_t /*n*/, size_t /*alignment*/) {}

    /// Reserve memory for specified amount of elements with a total memory hint, the default impl is
    /// calling `reserve(n)`, columns with non-fixed size elements can overwrite it for better reserve
    virtual void reserveWithTotalMemoryHint(size_t n, Int64 /*total_memory_hint*/) { reserve(n); }

    /// Reserve aligned memory for specified amount of elements with a total memory hint, the default impl is
    /// calling `reserveAlign(n)`, columns with non-fixed size elements can overwrite it for better reserve
    virtual void reserveAlignWithTotalMemoryHint(size_t n, Int64 /*total_memory_hint*/, size_t alignment)
    {
        reserveAlign(n, alignment);
    }

    /// Size of column data in memory (may be approximate) - for profiling. Zero, if could not be determined.
    virtual size_t byteSize() const = 0;

    /// Size of the column if it is spilled, the same as allocatedBytes() except for ColumnAggregateFunction
    virtual size_t estimateByteSizeForSpill() const { return allocatedBytes(); }

    /// Size of column data between [offset, offset+limit) in memory (may be approximate) - for profiling.
    /// This method throws NOT_IMPLEMENTED exception if it is called with unimplemented subclass.
    virtual size_t byteSize(size_t /*offset*/, size_t /*limit*/) const
    {
        throw Exception(
            "Method byteSize(size_t, size_t) is not supported for " + getName(),
            ErrorCodes::NOT_IMPLEMENTED);
    }

    /// Size of memory, allocated for column.
    /// This is greater or equals to byteSize due to memory reservation in containers.
    /// Zero, if could be determined.
    virtual size_t allocatedBytes() const = 0;

    /// If the column contains subcolumns (such as Array, Nullable, etc), do callback on them.
    /// Shallow: doesn't do recursive calls; don't do call for itself.
    using ColumnCallback = std::function<void(Ptr &)>;
    virtual void forEachSubcolumn(ColumnCallback) {}


    MutablePtr mutate() const &&
    {
        MutablePtr res = COWPtr<IColumn>::mutate();
        res->forEachSubcolumn([](Ptr & subcolumn) { subcolumn = (*std::move(subcolumn)).mutate(); });
        return res;
    }

    MutablePtr cloneFullColumn() const
    {
        MutablePtr res = clone();
        res->forEachSubcolumn([](Ptr & subcolumn) { subcolumn = subcolumn->cloneFullColumn(); });
        return res;
    }

    /** Some columns can contain another columns inside.
      * So, we have a tree of columns. But not all combinations are possible.
      * There are the following rules:
      *
      * ColumnConst may be only at top. It cannot be inside any column.
      * ColumnNullable can contain only simple columns.
      */

    /// Various properties on behaviour of column type.

    /// Is this column a container for Nullable values? It's true only for ColumnNullable.
    /// Note that ColumnConst(ColumnNullable(...)) is not considered.
    virtual bool isColumnNullable() const { return false; }

    /// Column stores a constant value. It's true only for ColumnConst wrapper.
    virtual bool isColumnConst() const { return false; }

    /// It's a special kind of column, that contain single value, but is not a ColumnConst.
    virtual bool isDummy() const { return false; }

    /** Memory layout properties.
      *
      * Each value of a column can be placed in memory contiguously or not.
      *
      * Example: simple columns like UInt64 or FixedString store their values contiguously in single memory buffer.
      *
      * Example: Tuple store values of each component in separate subcolumn, so the values of Tuples with at least two components are not contiguous.
      * Another example is Nullable. Each value have null flag, that is stored separately, so the value is not contiguous in memory.
      *
      * There are some important cases, when values are not stored contiguously, but for each value, you can get contiguous memory segment,
      *  that will unambiguously identify the value. In this case, methods getDataAt and insertData are implemented.
      * Example: String column: bytes of strings are stored concatenated in one memory buffer
      *  and offsets to that buffer are stored in another buffer. The same is for Array of fixed-size contiguous elements.
      *
      * To avoid confusion between these cases, we don't have isContiguous method.
      */

    /// Values in column have fixed size (including the case when values span many memory segments).
    virtual bool valuesHaveFixedSize() const { return isFixedAndContiguous(); }

    /// Values in column are represented as continuous memory segment of fixed size. Implies valuesHaveFixedSize.
    virtual bool isFixedAndContiguous() const { return false; }

    /// If isFixedAndContiguous, returns the underlying data array, otherwise throws an exception.
    virtual StringRef getRawData() const
    {
        throw Exception("Column " + getName() + " is not a contiguous block of memory", ErrorCodes::NOT_IMPLEMENTED);
    }

    /// If valuesHaveFixedSize, returns size of value, otherwise throw an exception.
    virtual size_t sizeOfValueIfFixed() const
    {
        throw Exception("Values of column " + getName() + " are not fixed size.", ErrorCodes::CANNOT_GET_SIZE_OF_FIELD);
    }

    /// Column is ColumnVector of numbers or ColumnConst of it. Note that Nullable columns are not numeric.
    /// Implies isFixedAndContiguous.
    virtual bool isNumeric() const { return false; }

    /// If the only value column can contain is NULL.
    /// Does not imply type of object, because it can be ColumnNullable(ColumnNothing) or ColumnConst(ColumnNullable(ColumnNothing))
    virtual bool onlyNull() const { return false; }

    /// Can be inside ColumnNullable.
    virtual bool canBeInsideNullable() const { return false; }


    virtual ~IColumn() = default;

    /** Print column name, size, and recursively print all subcolumns.
      */
    String dumpStructure() const;

protected:
    /// Template is to de-virtualize calls to insertFrom method.
    /// In derived classes (that use final keyword), implement scatter method as call to scatterImpl.
    template <typename Derived>
    std::vector<MutablePtr> scatterImpl(ColumnIndex num_columns, const Selector & selector) const
    {
        size_t num_rows = size();

        RUNTIME_CHECK_MSG(
            num_rows == selector.size(),
            "Size of selector: {} doesn't match size of column: {}",
            selector.size(),
            num_rows);

        ScatterColumns columns;
        initializeScatterColumns(columns, num_columns, num_rows);

        for (size_t i = 0; i < num_rows; ++i)
            static_cast<Derived &>(*columns[selector[i]]).insertFrom(*this, i);

        return columns;
    }

    template <typename Derived>
    std::vector<MutablePtr> scatterImpl(
        ColumnIndex num_columns,
        const Selector & selector,
        const BlockSelective & selective) const
    {
        const auto selective_rows = selective.size();

        RUNTIME_CHECK_MSG(
            selective_rows == selector.size(),
            "Size of selector: {} doesn't match size of selective column: {}",
            selector.size(),
            selective_rows);

        ScatterColumns columns;
        initializeScatterColumns(columns, num_columns, selective_rows);

        for (size_t i = 0; i < selective_rows; ++i)
            static_cast<Derived &>(*columns[selector[i]]).insertFrom(*this, selective[i]);

        return columns;
    }

    template <typename Derived>
    void scatterToImpl(ScatterColumns & columns, const Selector & selector) const
    {
        size_t num_rows = size();

        RUNTIME_CHECK_MSG(
            num_rows == selector.size(),
            "Size of selector: {} doesn't match size of column: {}",
            selector.size(),
            num_rows);

        for (size_t i = 0; i < num_rows; ++i)
            static_cast<Derived &>(*columns[selector[i]]).insertFrom(*this, i);
    }

    template <typename Derived>
    void scatterToImpl(ScatterColumns & columns, const Selector & selector, const BlockSelective & selective) const
    {
        const auto selective_rows = selective.size();

        RUNTIME_CHECK_MSG(
            selective_rows == selector.size(),
            "Size of selector: {} doesn't match size of selective column: {}",
            selector.size(),
            selective_rows);

        for (size_t i = 0; i < selective_rows; ++i)
            static_cast<Derived &>(*columns[selector[i]]).insertFrom(*this, selective[i]);
    }
};

using ColumnPtr = IColumn::Ptr;
using MutableColumnPtr = IColumn::MutablePtr;
using Columns = std::vector<ColumnPtr>;
using MutableColumns = std::vector<MutableColumnPtr>;

using ColumnRawPtrs = std::vector<const IColumn *>;
//using MutableColumnRawPtrs = std::vector<IColumn *>;

template <typename... Args>
struct IsMutableColumns;

template <typename Arg, typename... Args>
struct IsMutableColumns<Arg, Args...>
{
    static const bool value = std::is_assignable<MutableColumnPtr &&, Arg>::value && IsMutableColumns<Args...>::value;
};

template <>
struct IsMutableColumns<>
{
    static const bool value = true;
};

} // namespace DB<|MERGE_RESOLUTION|>--- conflicted
+++ resolved
@@ -15,11 +15,7 @@
 #pragma once
 
 #include <Common/COWPtr.h>
-<<<<<<< HEAD
-#include <Common/ColumnsAlignBuffer.h>
-=======
 #include <Common/ColumnNTAlignBuffer.h>
->>>>>>> 06695c91
 #include <Common/Exception.h>
 #include <Common/PODArray.h>
 #include <Common/SipHash.h>
@@ -54,8 +50,6 @@
     virtual MutablePtr clone() const = 0;
 
 public:
-    using Offset = UInt64;
-    using Offsets = PaddedPODArray<Offset>;
     /// Name of a Column. It is used in info messages.
     virtual std::string getName() const { return getFamilyName(); }
 
@@ -153,11 +147,7 @@
     /// Note: the source column and the destination column must be of the same type, can not ColumnXXX->insertDisjunctFrom(ConstColumnXXX, ...)
     using Offset = UInt64;
     using Offsets = PaddedPODArray<Offset>;
-    virtual void insertDisjunctFrom(
-        const IColumn & src,
-        const Offsets & position_vec,
-        ColumnsAlignBufferAVX2 * align_buffer)
-        = 0;
+    virtual void insertDisjunctFrom(const IColumn & src, const Offsets & position_vec) = 0;
 
     /// Appends one field multiple times. Can be optimized in inherited classes.
     virtual void insertMany(const Field & field, size_t length)
@@ -245,45 +235,6 @@
     virtual const char * deserializeAndInsertFromArena(const char * pos, const TiDB::TiDBCollatorPtr & collator) = 0;
     const char * deserializeAndInsertFromArena(const char * pos) { return deserializeAndInsertFromArena(pos, nullptr); }
 
-<<<<<<< HEAD
-    virtual void countSerializeByteSize(PaddedPODArray<size_t> & /* byte_size */) const
-    {
-        throw Exception("Method countSerializeByteSize is not supported for " + getName(), ErrorCodes::NOT_IMPLEMENTED);
-    }
-
-    virtual void serializeToPos(
-        PaddedPODArray<UInt8 *> & /* pos */,
-        size_t /* start */,
-        size_t /* end */,
-        bool /* has_null */) const
-    {
-        throw Exception("Method serializeToPos is not supported for " + getName(), ErrorCodes::NOT_IMPLEMENTED);
-    }
-
-    virtual void serializeToPosNew(
-        PaddedPODArray<UInt8 *> & /* pos */,
-        size_t /* pos_start */,
-        size_t /* data_start */,
-        size_t /* length */,
-        bool /* has_null */) const
-    {
-        throw Exception("Method serializeToPos is not supported for " + getName(), ErrorCodes::NOT_IMPLEMENTED);
-    }
-
-    virtual void deserializeAndInsertFromPos(
-        PaddedPODArray<UInt8 *> & /* pos */,
-        ColumnsAlignBufferAVX2 & /* align_buffer */)
-    {
-        throw Exception(
-            "Method deserializeAndInsertFromPos is not supported for " + getName(),
-            ErrorCodes::NOT_IMPLEMENTED);
-    }
-
-    virtual void flushAlignBuffer(ColumnsAlignBufferAVX2 & /* align_buffer */, bool)
-    {
-        throw Exception("Method flushAlignBuffer is not supported for " + getName(), ErrorCodes::NOT_IMPLEMENTED);
-    }
-=======
     /// Count the serialize byte size and added to the byte_size.
     /// The byte_size.size() must be equal to the column size.
     virtual void countSerializeByteSize(PaddedPODArray<size_t> & /* byte_size */) const = 0;
@@ -347,7 +298,6 @@
         = 0;
 
     virtual void flushNTAlignBuffer() = 0;
->>>>>>> 06695c91
 
     /// Update state of hash function with value of n-th element.
     /// On subsequent calls of this method for sequence of column values of arbitary types,
