// Copyright 2023 PingCAP, Inc.
//
// Licensed under the Apache License, Version 2.0 (the "License");
// you may not use this file except in compliance with the License.
// You may obtain a copy of the License at
//
//     http://www.apache.org/licenses/LICENSE-2.0
//
// Unless required by applicable law or agreed to in writing, software
// distributed under the License is distributed on an "AS IS" BASIS,
// WITHOUT WARRANTIES OR CONDITIONS OF ANY KIND, either express or implied.
// See the License for the specific language governing permissions and
// limitations under the License.

#pragma once

#include <Columns/IColumn.h>
#include <Common/PODArray.h>
#include <string.h> // memcpy


namespace DB
{
/** A column of values of "fixed-length string" type.
  * If you insert a smaller string, it will be padded with zero bytes.
  */
class ColumnFixedString final : public COWPtrHelper<IColumn, ColumnFixedString>
{
public:
    friend class COWPtrHelper<IColumn, ColumnFixedString>;

    using Chars_t = PaddedPODArray<UInt8>;

private:
    /// Bytes of rows, laid in succession. The strings are stored without a trailing zero byte.
    /** NOTE It is required that the offset and type of chars in the object be the same as that of `data in ColumnUInt8`.
      * Used in `packFixed` function (AggregationCommon.h)
      */
    Chars_t chars;
    /// The size of the rows.
    const size_t n;

    template <bool positive>
    struct less;

    /** Create an empty column of strings of fixed-length `n` */
    explicit ColumnFixedString(size_t n_)
        : n(n_)
    {}

    ColumnFixedString(const ColumnFixedString & src)
        : COWPtrHelper<IColumn, ColumnFixedString>(src)
        , chars(src.chars.begin(), src.chars.end())
        , n(src.n){};

public:
    std::string getName() const override { return "FixedString(" + std::to_string(n) + ")"; }
    const char * getFamilyName() const override { return "FixedString"; }

    MutableColumnPtr cloneResized(size_t size) const override;

    size_t size() const override { return chars.size() / n; }

    size_t byteSize() const override { return chars.size() + sizeof(n); }

    size_t byteSize(size_t /*offset*/, size_t limit) const override { return limit * n; }

    size_t allocatedBytes() const override { return chars.allocated_bytes() + sizeof(n); }

    Field operator[](size_t index) const override
    {
        return String(reinterpret_cast<const char *>(&chars[n * index]), n);
    }

    void get(size_t index, Field & res) const override
    {
        res.assignString(reinterpret_cast<const char *>(&chars[n * index]), n);
    }

    StringRef getDataAt(size_t index) const override { return StringRef(&chars[n * index], n); }

    void insert(const Field & x) override;

    void insertFrom(const IColumn & src_, size_t index) override;

    void insertManyFrom(const IColumn & src_, size_t position, size_t length) override;

    void insertDisjunctFrom(const IColumn & src_, const Offsets & position_vec) override;

    void insertData(const char * pos, size_t length) override;

    void insertDefault() override { chars.resize_fill(chars.size() + n); }
    void insertManyDefaults(size_t length) override { chars.resize_fill(chars.size() + n * length); }

    void popBack(size_t elems) override { chars.resize_assume_reserved(chars.size() - n * elems); }

    StringRef serializeValueIntoArena(
        size_t index,
        Arena & arena,
        char const *& begin,
        const TiDB::TiDBCollatorPtr &,
        String &) const override;

    const char * deserializeAndInsertFromArena(const char * pos, const TiDB::TiDBCollatorPtr &) override;

    void updateHashWithValue(size_t index, SipHash & hash, const TiDB::TiDBCollatorPtr &, String &) const override;

    void updateHashWithValues(IColumn::HashValues & hash_values, const TiDB::TiDBCollatorPtr &, String &)
        const override;

    void updateWeakHash32(WeakHash32 & hash, const TiDB::TiDBCollatorPtr &, String &) const override;
    void updateWeakHash32(WeakHash32 & hash, const TiDB::TiDBCollatorPtr &, String &, const BlockSelective & selective)
        const override;

    int compareAt(size_t p1, size_t p2, const IColumn & rhs_, int /*nan_direction_hint*/) const override
    {
        const auto & rhs = static_cast<const ColumnFixedString &>(rhs_);
        return memcmp(&chars[p1 * n], &rhs.chars[p2 * n], n);
    }

    void getPermutation(bool reverse, size_t limit, int nan_direction_hint, Permutation & res) const override;

    void insertRangeFrom(const IColumn & src, size_t start, size_t length) override;

    ColumnPtr filter(const IColumn::Filter & filt, ssize_t result_size_hint) const override;

    ColumnPtr permute(const Permutation & perm, size_t limit) const override;

    ColumnPtr replicateRange(size_t start_row, size_t end_row, const IColumn::Offsets & offsets) const override;

    MutableColumns scatter(ColumnIndex num_columns, const Selector & selector) const override
    {
        return scatterImpl<ColumnFixedString>(num_columns, selector);
    }

    MutableColumns scatter(ColumnIndex num_columns, const Selector & selector, const BlockSelective & selective)
        const override
    {
        return scatterImpl<ColumnFixedString>(num_columns, selector, selective);
    }

    void scatterTo(ScatterColumns & columns, const Selector & selector) const override
    {
        scatterToImpl<ColumnFixedString>(columns, selector);
    }
    void scatterTo(ScatterColumns & columns, const Selector & selector, const BlockSelective & selective) const override
    {
        scatterToImpl<ColumnFixedString>(columns, selector, selective);
    }

    void gather(ColumnGathererStream & gatherer_stream) override;

    void reserve(size_t size) override { chars.reserve(n * size); }
<<<<<<< HEAD
    void reserveAlign(size_t size, size_t alignment) override { chars.reserve(n * size, alignment); }
=======
>>>>>>> 76b7f36e

    void getExtremes(Field & min, Field & max) const override;


    bool canBeInsideNullable() const override { return true; }

    bool isFixedAndContiguous() const override { return true; }
    size_t sizeOfValueIfFixed() const override { return n; }
    StringRef getRawData() const override { return StringRef(chars.data(), chars.size()); }

    /// Specialized part of interface, not from IColumn.

    Chars_t & getChars() { return chars; }
    const Chars_t & getChars() const { return chars; }

    size_t getN() const { return n; }

    template <bool selective_block>
    void updateWeakHash32Impl(WeakHash32 & hash, const BlockSelective & selective) const;
};


} // namespace DB<|MERGE_RESOLUTION|>--- conflicted
+++ resolved
@@ -151,10 +151,7 @@
     void gather(ColumnGathererStream & gatherer_stream) override;
 
     void reserve(size_t size) override { chars.reserve(n * size); }
-<<<<<<< HEAD
     void reserveAlign(size_t size, size_t alignment) override { chars.reserve(n * size, alignment); }
-=======
->>>>>>> 76b7f36e
 
     void getExtremes(Field & min, Field & max) const override;
 
