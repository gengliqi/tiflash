--- conflicted
+++ resolved
@@ -20,11 +20,8 @@
 #include <common/memcpy.h>
 #include <fmt/core.h>
 
-<<<<<<< HEAD
-=======
 #include <ext/scope_guard.h>
 
->>>>>>> 27711184
 #ifdef TIFLASH_ENABLE_AVX_SUPPORT
 ASSERT_USE_AVX2_COMPILE_FLAG
 #endif
@@ -484,11 +481,6 @@
     }
 }
 
-<<<<<<< HEAD
-void ColumnString::deserializeAndInsertFromPos(
-    PaddedPODArray<UInt8 *> & pos,
-    ColumnsAlignBufferAVX2 & align_buffer [[maybe_unused]])
-=======
 void ColumnString::countSerializeByteSize(PaddedPODArray<size_t> & byte_size) const
 {
     RUNTIME_CHECK_MSG(byte_size.size() == size(), "size of byte_size({}) != column size({})", byte_size.size(), size());
@@ -625,99 +617,12 @@
 }
 
 void ColumnString::deserializeAndInsertFromPos(PaddedPODArray<char *> & pos, bool use_nt_align_buffer [[maybe_unused]])
->>>>>>> 27711184
 {
     size_t prev_size = offsets.size();
     size_t char_size = chars.size();
     size_t size = pos.size();
 
 #ifdef TIFLASH_ENABLE_AVX_SUPPORT
-<<<<<<< HEAD
-    bool is_offset_aligned = reinterpret_cast<std::uintptr_t>(&offsets[prev_size]) % AlignBufferAVX2::buffer_size == 0;
-    bool is_char_aligned = reinterpret_cast<std::uintptr_t>(&chars[char_size]) % AlignBufferAVX2::buffer_size == 0;
-
-    size_t char_buffer_index = align_buffer.nextIndex();
-    AlignBufferAVX2 & char_buffer = align_buffer.getAlignBuffer(char_buffer_index);
-    UInt8 & char_buffer_size = align_buffer.getSize(char_buffer_index);
-
-    size_t offset_buffer_index = align_buffer.nextIndex();
-    AlignBufferAVX2 & offset_buffer = align_buffer.getAlignBuffer(offset_buffer_index);
-    UInt8 & offset_buffer_size = align_buffer.getSize(offset_buffer_index);
-
-    if likely (is_offset_aligned && is_char_aligned)
-    {
-        for (size_t i = 0; i < size; ++i)
-        {
-            size_t str_size;
-            std::memcpy(&str_size, pos[i], sizeof(size_t));
-            pos[i] += sizeof(size_t);
-
-            do
-            {
-                UInt8 remain = AlignBufferAVX2::buffer_size - char_buffer_size;
-                UInt8 copy_bytes = std::min(remain, str_size);
-                inline_memcpy(&char_buffer.data[char_buffer_size], pos[i], copy_bytes);
-                pos[i] += copy_bytes;
-                char_buffer_size += copy_bytes;
-                str_size -= copy_bytes;
-                if (char_buffer_size == AlignBufferAVX2::buffer_size)
-                {
-                    chars.resize(char_size + AlignBufferAVX2::buffer_size, AlignBufferAVX2::buffer_size);
-                    _mm256_stream_si256(reinterpret_cast<__m256i *>(&chars[char_size]), char_buffer.v[0]);
-                    char_size += AlignBufferAVX2::vector_size;
-                    _mm256_stream_si256(reinterpret_cast<__m256i *>(&chars[char_size]), char_buffer.v[1]);
-                    char_size += AlignBufferAVX2::vector_size;
-                    char_buffer_size = 0;
-                }
-            } while (str_size > 0);
-
-            size_t offset = char_size + char_buffer_size;
-            std::memcpy(&offset_buffer.data[offset_buffer_size], &offset, sizeof(size_t));
-            offset_buffer_size += sizeof(size_t);
-            if unlikely (offset_buffer_size == AlignBufferAVX2::buffer_size)
-            {
-                offsets.resize(prev_size + AlignBufferAVX2::buffer_size / sizeof(size_t), AlignBufferAVX2::buffer_size);
-                _mm256_stream_si256(reinterpret_cast<__m256i *>(&offsets[prev_size]), offset_buffer.v[0]);
-                prev_size += AlignBufferAVX2::vector_size / sizeof(size_t);
-                _mm256_stream_si256(reinterpret_cast<__m256i *>(&offsets[prev_size]), offset_buffer.v[1]);
-                prev_size += AlignBufferAVX2::vector_size / sizeof(size_t);
-                offset_buffer_size = 0;
-            }
-        }
-
-        if unlikely (align_buffer.needFlush())
-        {
-            if (char_buffer_size != 0)
-            {
-                chars.resize(char_size + char_buffer_size, AlignBufferAVX2::buffer_size);
-                inline_memcpy(&chars[char_size], char_buffer.data, char_buffer_size);
-                char_buffer_size = 0;
-            }
-            if (offset_buffer_size != 0)
-            {
-                offsets.resize(prev_size + offset_buffer_size / sizeof(size_t), AlignBufferAVX2::buffer_size);
-                inline_memcpy(&offsets[prev_size], offset_buffer.data, offset_buffer_size);
-                offset_buffer_size = 0;
-            }
-        }
-        return;
-    }
-
-    if unlikely (char_buffer_size != 0)
-    {
-        chars.resize(char_size + char_buffer_size, AlignBufferAVX2::buffer_size);
-        inline_memcpy(&chars[char_size], char_buffer.data, char_buffer_size);
-        char_size += char_buffer_size;
-        char_buffer_size = 0;
-    }
-    if unlikely (offset_buffer_size != 0)
-    {
-        offsets.resize(prev_size + offset_buffer_size / sizeof(size_t), AlignBufferAVX2::buffer_size);
-        inline_memcpy(&offsets[prev_size], offset_buffer.data, offset_buffer_size);
-        prev_size += offset_buffer_size / sizeof(size_t);
-        offset_buffer_size = 0;
-    }
-=======
     if (use_nt_align_buffer)
     {
         bool is_offset_aligned = reinterpret_cast<std::uintptr_t>(&offsets[prev_size]) % FULL_VECTOR_SIZE_AVX2 == 0;
@@ -801,35 +706,23 @@
         align_buffer_ptrs == nullptr,
         "align_buffer_ptr is not nullptr but use_nt_align_buffer({}) is false or data is unaligned",
         use_nt_align_buffer);
->>>>>>> 27711184
 #endif
 
     offsets.resize(prev_size + size);
     for (size_t i = 0; i < size; ++i)
     {
-<<<<<<< HEAD
-        size_t str_size;
-        std::memcpy(&str_size, pos[i], sizeof(size_t));
-        pos[i] += sizeof(size_t);
-
-        chars.resize(char_size + str_size);
-        inline_memcpy(&chars[char_size], pos[i], str_size);
-=======
         UInt32 str_size;
         tiflash_compiler_builtin_memcpy(&str_size, pos[i], sizeof(UInt32));
         pos[i] += sizeof(UInt32);
 
         chars.resize(char_size + str_size);
         memcpySmallAllowReadWriteOverflow15(&chars[char_size], pos[i], str_size);
->>>>>>> 27711184
         char_size += str_size;
         offsets[prev_size + i] = char_size;
         pos[i] += str_size;
     }
 }
 
-<<<<<<< HEAD
-=======
 void ColumnString::deserializeAndInsertFromPosForColumnArray(
     PaddedPODArray<char *> & pos,
     const IColumn::Offsets & array_offsets,
@@ -897,7 +790,6 @@
 #endif
 }
 
->>>>>>> 27711184
 void updateWeakHash32BinPadding(const std::string_view & view, size_t idx, ColumnString::WeakHash32Info & info)
 {
     auto sort_key = BinCollatorSortKey<true>(view.data(), view.size());
