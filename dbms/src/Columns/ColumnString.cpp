--- conflicted
+++ resolved
@@ -481,58 +481,6 @@
     }
 }
 
-<<<<<<< HEAD
-void ColumnString::insertDisjunctFrom(
-    const IColumn & src_,
-    const Offsets & position_vec,
-    ColumnsAlignBufferAVX2 * align_buffer [[maybe_unused]])
-{
-    const auto & src = static_cast<const ColumnString &>(src_);
-    size_t prev_size = offsets.size();
-    size_t char_size = chars.size();
-    size_t size = position_vec.size();
-
-#ifdef TIFLASH_ENABLE_AVX_SUPPORT
-    if (align_buffer)
-    {
-        bool is_offset_aligned = reinterpret_cast<std::uintptr_t>(&offsets[prev_size]) % FULL_VECTOR_SIZE_AVX2 == 0;
-        bool is_char_aligned = reinterpret_cast<std::uintptr_t>(&chars[char_size]) % FULL_VECTOR_SIZE_AVX2 == 0;
-
-        /// Get two next indexes first then get the references to avoid the hang pointer issue
-        size_t char_buffer_index = align_buffer->nextIndex();
-        size_t offset_buffer_index = align_buffer->nextIndex();
-
-        AlignBufferAVX2 & saved_char_buffer = align_buffer->getAlignBuffer(char_buffer_index);
-        UInt8 & char_buffer_size_ref = align_buffer->getSize(char_buffer_index);
-        /// Better use a register rather than a reference for a frequently-updated variable
-        UInt8 char_buffer_size = char_buffer_size_ref;
-        SCOPE_EXIT({ char_buffer_size_ref = char_buffer_size; });
-
-        AlignBufferAVX2 & offset_buffer = align_buffer->getAlignBuffer(offset_buffer_index);
-        UInt8 & offset_buffer_size_ref = align_buffer->getSize(offset_buffer_index);
-        /// Better use a register rather than a reference for a frequently-updated variable
-        UInt8 offset_buffer_size = offset_buffer_size_ref;
-        SCOPE_EXIT({ offset_buffer_size_ref = offset_buffer_size; });
-
-        if likely (is_offset_aligned && is_char_aligned)
-        {
-            struct
-            {
-                AlignBufferAVX2 buffer;
-                char padding[15];
-            } tmp_char_buf;
-
-            AlignBufferAVX2 & char_buffer = tmp_char_buf.buffer;
-
-            tiflash_compiler_builtin_memcpy(&char_buffer, &saved_char_buffer, sizeof(AlignBufferAVX2));
-            SCOPE_EXIT({ tiflash_compiler_builtin_memcpy(&saved_char_buffer, &char_buffer, sizeof(AlignBufferAVX2)); });
-
-            for (size_t i = 0; i < size; ++i)
-            {
-                UInt32 str_size = src.sizeAt(position_vec[i]);
-
-                auto * p = &src.chars[src.offsetAt(position_vec[i])];
-=======
 void ColumnString::countSerializeByteSize(PaddedPODArray<size_t> & byte_size) const
 {
     RUNTIME_CHECK_MSG(byte_size.size() == size(), "size of byte_size({}) != column size({})", byte_size.size(), size());
@@ -713,81 +661,41 @@
                 pos[i] += sizeof(UInt32);
 
                 auto * p = pos[i];
->>>>>>> 06695c91
                 while (true)
                 {
                     UInt8 remain = FULL_VECTOR_SIZE_AVX2 - char_buffer_size;
                     if (remain > str_size)
                     {
                         memcpyMax64BAllowReadWriteOverflow15(&char_buffer.data[char_buffer_size], p, str_size);
-<<<<<<< HEAD
-                        //memcpySmallAllowReadWriteOverflow15(&char_buffer.data[char_buffer_size], p, str_size);
-=======
->>>>>>> 06695c91
                         p += str_size;
                         char_buffer_size += str_size;
                         break;
                     }
 
                     memcpyMax64BAllowReadWriteOverflow15(&char_buffer.data[char_buffer_size], p, remain);
-<<<<<<< HEAD
-                    //memcpySmallAllowReadWriteOverflow15(&char_buffer.data[char_buffer_size], p, remain);
-                    p += remain;
-                    chars.resize(char_size + FULL_VECTOR_SIZE_AVX2, FULL_VECTOR_SIZE_AVX2);
-                    _mm256_stream_si256(reinterpret_cast<__m256i *>(&chars[char_size]), char_buffer.v[0]);
-                    _mm256_stream_si256(
-                        reinterpret_cast<__m256i *>(&chars[char_size + VECTOR_SIZE_AVX2]),
-                        char_buffer.v[1]);
-=======
                     p += remain;
                     chars.resize(char_size + FULL_VECTOR_SIZE_AVX2, FULL_VECTOR_SIZE_AVX2);
                     nonTemporalStore64B(&chars[char_size], char_buffer);
->>>>>>> 06695c91
                     char_size += FULL_VECTOR_SIZE_AVX2;
                     char_buffer_size = 0;
                     if (remain == str_size)
                         break;
                     str_size -= remain;
                 }
-<<<<<<< HEAD
-=======
                 pos[i] = p;
->>>>>>> 06695c91
 
                 size_t offset = char_size + char_buffer_size;
                 tiflash_compiler_builtin_memcpy(&offset_buffer.data[offset_buffer_size], &offset, sizeof(size_t));
                 offset_buffer_size += sizeof(size_t);
-<<<<<<< HEAD
-                if unlikely (offset_buffer_size == FULL_VECTOR_SIZE_AVX2)
-                {
-                    offsets.resize(prev_size + FULL_VECTOR_SIZE_AVX2 / sizeof(size_t), FULL_VECTOR_SIZE_AVX2);
-                    _mm256_stream_si256(reinterpret_cast<__m256i *>(&offsets[prev_size]), offset_buffer.v[0]);
-                    _mm256_stream_si256(
-                        reinterpret_cast<__m256i *>(&offsets[prev_size + VECTOR_SIZE_AVX2 / sizeof(size_t)]),
-                        offset_buffer.v[1]);
-=======
                 static_assert(FULL_VECTOR_SIZE_AVX2 % sizeof(size_t) == 0);
                 if unlikely (offset_buffer_size == FULL_VECTOR_SIZE_AVX2)
                 {
                     offsets.resize(prev_size + FULL_VECTOR_SIZE_AVX2 / sizeof(size_t), FULL_VECTOR_SIZE_AVX2);
                     nonTemporalStore64B(&offsets[prev_size], offset_buffer);
->>>>>>> 06695c91
                     prev_size += FULL_VECTOR_SIZE_AVX2 / sizeof(size_t);
                     offset_buffer_size = 0;
                 }
             }
-<<<<<<< HEAD
-            _mm_sfence();
-            return;
-        }
-
-        if unlikely (char_buffer_size != 0 || offset_buffer_size != 0)
-        {
-            /// This column data is aligned first and then becomes unaligned due to calling other functions
-            throw Exception("AlignBuffer is not empty when the data is not aligned", ErrorCodes::LOGICAL_ERROR);
-        }
-    }
-=======
 
             _mm_sfence();
             return;
@@ -798,64 +706,11 @@
         align_buffer_ptrs == nullptr,
         "align_buffer_ptrs is not nullptr but use_nt_align_buffer({}) is false or data is unaligned",
         use_nt_align_buffer);
->>>>>>> 06695c91
 #endif
 
     offsets.resize(prev_size + size);
     for (size_t i = 0; i < size; ++i)
     {
-<<<<<<< HEAD
-        UInt32 str_size = src.sizeAt(position_vec[i]);
-        chars.resize(char_size + str_size);
-        memcpySmallAllowReadWriteOverflow15(&chars[char_size], &src.chars[src.offsetAt(position_vec[i])], str_size);
-        char_size += str_size;
-        offsets[prev_size + i] = char_size;
-    }
-}
-
-void ColumnString::deserializeAndInsertFromPos(
-    PaddedPODArray<UInt8 *> & pos,
-    ColumnsAlignBufferAVX2 & align_buffer [[maybe_unused]])
-{
-    size_t prev_size = offsets.size();
-    size_t char_size = chars.size();
-    size_t size = pos.size();
-
-#ifdef TIFLASH_ENABLE_AVX_SUPPORT
-    bool is_offset_aligned = reinterpret_cast<std::uintptr_t>(&offsets[prev_size]) % FULL_VECTOR_SIZE_AVX2 == 0;
-    bool is_char_aligned = reinterpret_cast<std::uintptr_t>(&chars[char_size]) % FULL_VECTOR_SIZE_AVX2 == 0;
-
-    /// Get two next indexes first then get the references to avoid the hang pointer issue
-    size_t char_buffer_index = align_buffer.nextIndex();
-    size_t offset_buffer_index = align_buffer.nextIndex();
-
-    AlignBufferAVX2 & saved_char_buffer = align_buffer.getAlignBuffer(char_buffer_index);
-    UInt8 & char_buffer_size_ref = align_buffer.getSize(char_buffer_index);
-    /// Better use a register rather than a reference for a frequently-updated variable
-    UInt8 char_buffer_size = char_buffer_size_ref;
-    SCOPE_EXIT({ char_buffer_size_ref = char_buffer_size; });
-
-    AlignBufferAVX2 & offset_buffer = align_buffer.getAlignBuffer(offset_buffer_index);
-    UInt8 & offset_buffer_size_ref = align_buffer.getSize(offset_buffer_index);
-    /// Better use a register rather than a reference for a frequently-updated variable
-    UInt8 offset_buffer_size = offset_buffer_size_ref;
-    SCOPE_EXIT({ offset_buffer_size_ref = offset_buffer_size; });
-
-    if likely (is_offset_aligned && is_char_aligned)
-    {
-        struct
-        {
-            AlignBufferAVX2 buffer;
-            char padding[15];
-        } tmp_char_buf;
-
-        AlignBufferAVX2 & char_buffer = tmp_char_buf.buffer;
-
-        tiflash_compiler_builtin_memcpy(&char_buffer, &saved_char_buffer, sizeof(AlignBufferAVX2));
-        SCOPE_EXIT({ tiflash_compiler_builtin_memcpy(&saved_char_buffer, &char_buffer, sizeof(AlignBufferAVX2)); });
-
-        for (size_t i = 0; i < size; ++i)
-=======
         UInt32 str_size;
         tiflash_compiler_builtin_memcpy(&str_size, pos[i], sizeof(UInt32));
         pos[i] += sizeof(UInt32);
@@ -896,122 +751,10 @@
     {
         size_t prev_char_size = char_size;
         for (size_t j = array_offsets[start_point + i - 1]; j < array_offsets[start_point + i]; ++j)
->>>>>>> 06695c91
         {
             UInt32 str_size;
             tiflash_compiler_builtin_memcpy(&str_size, pos[i], sizeof(UInt32));
             pos[i] += sizeof(UInt32);
-<<<<<<< HEAD
-
-            auto * p = pos[i];
-            while (true)
-            {
-                UInt8 remain = FULL_VECTOR_SIZE_AVX2 - char_buffer_size;
-                if (remain > str_size)
-                {
-                    memcpyMax64BAllowReadWriteOverflow15(&char_buffer.data[char_buffer_size], p, str_size);
-                    //memcpySmallAllowReadWriteOverflow15(&char_buffer.data[char_buffer_size], p, str_size);
-                    p += str_size;
-                    char_buffer_size += str_size;
-                    break;
-                }
-
-                memcpyMax64BAllowReadWriteOverflow15(&char_buffer.data[char_buffer_size], p, remain);
-                //memcpySmallAllowReadWriteOverflow15(&char_buffer.data[char_buffer_size], p, remain);
-                p += remain;
-                chars.resize(char_size + FULL_VECTOR_SIZE_AVX2, FULL_VECTOR_SIZE_AVX2);
-                _mm256_stream_si256(reinterpret_cast<__m256i *>(&chars[char_size]), char_buffer.v[0]);
-                _mm256_stream_si256(
-                    reinterpret_cast<__m256i *>(&chars[char_size + VECTOR_SIZE_AVX2]),
-                    char_buffer.v[1]);
-                char_size += FULL_VECTOR_SIZE_AVX2;
-                char_buffer_size = 0;
-                if (remain == str_size)
-                    break;
-                str_size -= remain;
-            }
-            pos[i] = p;
-
-            size_t offset = char_size + char_buffer_size;
-            tiflash_compiler_builtin_memcpy(&offset_buffer.data[offset_buffer_size], &offset, sizeof(size_t));
-            offset_buffer_size += sizeof(size_t);
-            if unlikely (offset_buffer_size == FULL_VECTOR_SIZE_AVX2)
-            {
-                offsets.resize(prev_size + FULL_VECTOR_SIZE_AVX2 / sizeof(size_t), FULL_VECTOR_SIZE_AVX2);
-                _mm256_stream_si256(reinterpret_cast<__m256i *>(&offsets[prev_size]), offset_buffer.v[0]);
-                _mm256_stream_si256(
-                    reinterpret_cast<__m256i *>(&offsets[prev_size + VECTOR_SIZE_AVX2 / sizeof(size_t)]),
-                    offset_buffer.v[1]);
-                prev_size += FULL_VECTOR_SIZE_AVX2 / sizeof(size_t);
-                offset_buffer_size = 0;
-            }
-        }
-        _mm_sfence();
-        return;
-    }
-
-    if unlikely (char_buffer_size != 0 || offset_buffer_size != 0)
-    {
-        /// This column data is aligned first and then becomes unaligned due to calling other functions
-        throw Exception("AlignBuffer is not empty when the data is not aligned", ErrorCodes::LOGICAL_ERROR);
-    }
-#endif
-
-    offsets.resize(prev_size + size);
-    for (size_t i = 0; i < size; ++i)
-    {
-        UInt32 str_size;
-        tiflash_compiler_builtin_memcpy(&str_size, pos[i], sizeof(UInt32));
-        pos[i] += sizeof(UInt32);
-
-        chars.resize(char_size + str_size);
-        memcpySmallAllowReadWriteOverflow15(&chars[char_size], pos[i], str_size);
-        char_size += str_size;
-        offsets[prev_size + i] = char_size;
-        pos[i] += str_size;
-    }
-}
-
-void ColumnString::flushAlignBuffer(ColumnsAlignBufferAVX2 & align_buffer [[maybe_unused]], bool)
-{
-#ifdef TIFLASH_ENABLE_AVX_SUPPORT
-    size_t prev_size = offsets.size();
-    size_t char_size = chars.size();
-
-    bool is_offset_aligned = reinterpret_cast<std::uintptr_t>(&offsets[prev_size]) % FULL_VECTOR_SIZE_AVX2 == 0;
-    bool is_char_aligned = reinterpret_cast<std::uintptr_t>(&chars[char_size]) % FULL_VECTOR_SIZE_AVX2 == 0;
-    /// Get two next indexes first then get the references to avoid the hang pointer issue
-    size_t char_buffer_index = align_buffer.nextIndex();
-    size_t offset_buffer_index = align_buffer.nextIndex();
-
-    AlignBufferAVX2 & char_buffer = align_buffer.getAlignBuffer(char_buffer_index);
-    UInt8 & char_buffer_size = align_buffer.getSize(char_buffer_index);
-
-    AlignBufferAVX2 & offset_buffer = align_buffer.getAlignBuffer(offset_buffer_index);
-    UInt8 & offset_buffer_size = align_buffer.getSize(offset_buffer_index);
-
-    if unlikely (!is_offset_aligned || !is_char_aligned)
-    {
-        if unlikely (char_buffer_size != 0 || offset_buffer_size != 0)
-        {
-            /// This column data is aligned first and then becomes unaligned due to calling other functions
-            throw Exception("AlignBuffer is not empty when the data is not aligned", ErrorCodes::LOGICAL_ERROR);
-        }
-        return;
-    }
-
-    if (char_buffer_size != 0)
-    {
-        chars.resize(char_size + char_buffer_size, FULL_VECTOR_SIZE_AVX2);
-        inline_memcpy(&chars[char_size], char_buffer.data, char_buffer_size);
-        char_buffer_size = 0;
-    }
-    if (offset_buffer_size != 0)
-    {
-        offsets.resize(prev_size + offset_buffer_size / sizeof(size_t), FULL_VECTOR_SIZE_AVX2);
-        inline_memcpy(&offsets[prev_size], offset_buffer.data, offset_buffer_size);
-        offset_buffer_size = 0;
-=======
             char_size += str_size;
             offsets[j] = char_size;
         }
@@ -1043,7 +786,6 @@
             inline_memcpy(&offsets[prev_size], offset_buffer.data, offset_buffer_size);
         }
         align_buffer_ptrs.reset();
->>>>>>> 06695c91
     }
 #endif
 }
