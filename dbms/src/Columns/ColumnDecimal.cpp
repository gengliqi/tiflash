--- conflicted
+++ resolved
@@ -24,11 +24,8 @@
 #include <common/memcpy.h>
 #include <common/unaligned.h>
 
-<<<<<<< HEAD
-=======
 #include <ext/scope_guard.h>
 
->>>>>>> 27711184
 #ifdef TIFLASH_ENABLE_AVX_SUPPORT
 ASSERT_USE_AVX2_COMPILE_FLAG
 #endif
@@ -129,112 +126,6 @@
 }
 
 template <typename T>
-<<<<<<< HEAD
-void ColumnDecimal<T>::deserializeAndInsertFromPos(
-    PaddedPODArray<UInt8 *> & pos,
-    ColumnsAlignBufferAVX2 & align_buffer [[maybe_unused]])
-{
-    size_t prev_size = data.size();
-    size_t size = pos.size();
-#ifdef TIFLASH_ENABLE_AVX_SUPPORT
-    data.resize(prev_size + size, AlignBufferAVX2::buffer_size);
-#else
-    data.resize(prev_size + size);
-#endif
-
-    size_t i = 0;
-
-#ifdef TIFLASH_ENABLE_AVX_SUPPORT
-    if constexpr (AlignBufferAVX2::buffer_size % sizeof(T) == 0)
-    {
-        size_t buffer_index = align_buffer.nextIndex();
-        AlignBufferAVX2 & buffer = align_buffer.getAlignBuffer(buffer_index);
-        UInt8 & buffer_size = align_buffer.getSize(buffer_index);
-        bool is_aligned = reinterpret_cast<std::uintptr_t>(&data[prev_size]) % AlignBufferAVX2::buffer_size == 0;
-        if likely (is_aligned)
-        {
-            if (buffer_size != 0)
-            {
-                size_t count = std::min(size, i + (AlignBufferAVX2::buffer_size - buffer_size) / sizeof(T));
-                for (; i < count; ++i)
-                {
-                    std::memcpy(&buffer.data[buffer_size], pos[i], sizeof(T));
-                    buffer_size += sizeof(T);
-                    pos[i] += sizeof(T);
-                }
-
-                if (buffer_size < AlignBufferAVX2::buffer_size)
-                {
-                    if unlikely (align_buffer.needFlush())
-                    {
-                        std::memcpy(static_cast<void *>(&data[prev_size]), buffer.data, buffer_size);
-                        buffer_size = 0;
-                    }
-                    return;
-                }
-
-                assert(buffer_size == AlignBufferAVX2::buffer_size);
-                _mm256_stream_si256(reinterpret_cast<__m256i *>(&data[prev_size]), buffer.v[0]);
-                prev_size += AlignBufferAVX2::vector_size / sizeof(T);
-                _mm256_stream_si256(reinterpret_cast<__m256i *>(&data[prev_size]), buffer.v[1]);
-                prev_size += AlignBufferAVX2::vector_size / sizeof(T);
-                buffer_size = 0;
-            }
-
-            union alignas(64)
-            {
-                char vec_data[AlignBufferAVX2::buffer_size]{};
-                __m256i v[2];
-            };
-            size_t vec_size = 0;
-            constexpr size_t simd_width = AlignBufferAVX2::buffer_size / sizeof(T);
-            for (; i + simd_width <= size; i += simd_width)
-            {
-                for (size_t j = 0; j < simd_width; ++j)
-                {
-                    std::memcpy(&vec_data[vec_size], pos[i + j], sizeof(T));
-                    vec_size += sizeof(T);
-                    pos[i + j] += sizeof(T);
-                }
-
-                _mm256_stream_si256(reinterpret_cast<__m256i *>(&data[prev_size]), v[0]);
-                prev_size += AlignBufferAVX2::vector_size / sizeof(T);
-                _mm256_stream_si256(reinterpret_cast<__m256i *>(&data[prev_size]), v[1]);
-                prev_size += AlignBufferAVX2::vector_size / sizeof(T);
-                vec_size = 0;
-            }
-
-            for (; i < size; ++i)
-            {
-                std::memcpy(&buffer.data[buffer_size], pos[i], sizeof(T));
-                buffer_size += sizeof(T);
-                pos[i] += sizeof(T);
-            }
-
-            if unlikely (align_buffer.needFlush())
-            {
-                std::memcpy(static_cast<void *>(&data[prev_size]), buffer.data, buffer_size);
-                buffer_size = 0;
-            }
-
-            return;
-        }
-
-        if unlikely (buffer_size != 0)
-        {
-            std::memcpy(static_cast<void *>(&data[prev_size]), buffer.data, buffer_size);
-            buffer_size = 0;
-        }
-    }
-#endif
-
-    for (; i < size; ++i)
-    {
-        std::memcpy(static_cast<void *>(&data[prev_size]), pos[i], sizeof(T));
-        ++prev_size;
-        pos[i] += sizeof(T);
-    }
-=======
 void ColumnDecimal<T>::countSerializeByteSize(PaddedPODArray<size_t> & byte_size) const
 {
     RUNTIME_CHECK_MSG(byte_size.size() == size(), "size of byte_size({}) != column size({})", byte_size.size(), size());
@@ -510,7 +401,6 @@
         align_buffer_ptr.reset();
     }
 #endif
->>>>>>> 27711184
 }
 
 template <typename T>
