// Copyright 2023 PingCAP, Inc.
//
// Licensed under the Apache License, Version 2.0 (the "License");
// you may not use this file except in compliance with the License.
// You may obtain a copy of the License at
//
//     http://www.apache.org/licenses/LICENSE-2.0
//
// Unless required by applicable law or agreed to in writing, software
// distributed under the License is distributed on an "AS IS" BASIS,
// WITHOUT WARRANTIES OR CONDITIONS OF ANY KIND, either express or implied.
// See the License for the specific language governing permissions and
// limitations under the License.

#include <Columns/ColumnArray.h>
#include <Columns/ColumnFixedString.h>
#include <Columns/ColumnNothing.h>
#include <Columns/ColumnSet.h>
#include <Columns/ColumnTuple.h>
#include <Common/COWPtr.h>
#include <TestUtils/FunctionTestUtils.h>
#include <TestUtils/TiFlashTestBasic.h>

namespace DB
{
namespace tests
{
class TestColumnInsertFrom : public ::testing::Test
{
public:
    static void compareColumn(
        const ColumnWithTypeAndName & expected_col_with_type_name,
        const ColumnWithTypeAndName & actual_col_with_type_name)
    {
        const ColumnPtr expected = expected_col_with_type_name.column;
        const ColumnPtr actual = actual_col_with_type_name.column;
        if unlikely (typeid_cast<const ColumnSet *>(expected.get()) || typeid_cast<const ColumnSet *>(actual.get()))
        {
            /// ColumnSet compares size only now, since the test ensures data is equal
            const auto * expected_set = typeid_cast<const ColumnSet *>(expected.get());
            const auto * actual_set = typeid_cast<const ColumnSet *>(actual.get());
            ASSERT_TRUE(expected_set && actual_set);
            ASSERT_TRUE(expected_set->size() == actual_set->size());
            return;
        }
        ASSERT_COLUMN_EQ(expected, actual);
    }

    void doTestWork(ColumnWithTypeAndName & col_with_type_and_name) const
    {
        auto column_ptr = col_with_type_and_name.column;
        ASSERT_TRUE(rows == column_ptr->size());
        MutableColumns cols(2);
        for (size_t i = 0; i < 2; ++i)
        {
            cols[i] = column_ptr->cloneEmpty();
        }

        /// Test insertManyFrom
        {
            for (size_t i = 0; i < 3; ++i)
                cols[0]->insertFrom(*column_ptr, 1);
            for (size_t i = 0; i < 3; ++i)
                cols[0]->insertFrom(*column_ptr, 1);
            cols[1]->insertManyFrom(*column_ptr, 1, 3);
            cols[1]->insertManyFrom(*column_ptr, 1, 3);
            {
                ColumnWithTypeAndName ref(std::move(cols[0]), col_with_type_and_name.type, "");
                ColumnWithTypeAndName result(std::move(cols[1]), col_with_type_and_name.type, "");
                compareColumn(ref, result);
            }
        }

        /// Test insertDisjunctFrom
<<<<<<< HEAD
        for (size_t i = 0; i < 2; ++i)
        {
            cols[i] = column_ptr->cloneEmpty();
        }
        IColumn::Offsets position_vec;
        position_vec.push_back(0);
        position_vec.push_back(2);
        position_vec.push_back(4);
        for (size_t position : position_vec)
            cols[0]->insertFrom(*column_ptr, position);
        for (size_t position : position_vec)
            cols[0]->insertFrom(*column_ptr, position);
        cols[1]->insertDisjunctFrom(*column_ptr, position_vec);
        cols[1]->insertDisjunctFrom(*column_ptr, position_vec);
=======
>>>>>>> 14a12782
        {
            for (size_t i = 0; i < 2; ++i)
            {
                cols[i] = column_ptr->cloneEmpty();
            }
            std::vector<size_t> position_vec;
            position_vec.push_back(0);
            position_vec.push_back(2);
            position_vec.push_back(4);
            for (size_t position : position_vec)
                cols[0]->insertFrom(*column_ptr, position);
            for (size_t position : position_vec)
                cols[0]->insertFrom(*column_ptr, position);
            cols[1]->insertDisjunctFrom(*column_ptr, position_vec);
            cols[1]->insertDisjunctFrom(*column_ptr, position_vec);
            {
                ColumnWithTypeAndName ref(std::move(cols[0]), col_with_type_and_name.type, "");
                ColumnWithTypeAndName result(std::move(cols[1]), col_with_type_and_name.type, "");
                compareColumn(ref, result);
            }
        }

        /// Test insertManyDefaults
        {
            for (size_t i = 0; i < 2; ++i)
            {
                cols[i] = column_ptr->cloneEmpty();
            }
            for (size_t i = 0; i < 3; ++i)
                cols[0]->insertDefault();
            for (size_t i = 0; i < 3; ++i)
                cols[0]->insertDefault();
            cols[1]->insertManyDefaults(3);
            cols[1]->insertManyDefaults(3);
            {
                ColumnWithTypeAndName ref(std::move(cols[0]), col_with_type_and_name.type, "");
                ColumnWithTypeAndName result(std::move(cols[1]), col_with_type_and_name.type, "");
                compareColumn(ref, result);
            }
        }

        /// Test insertMany
        {
            for (size_t i = 0; i < 2; ++i)
                cols[i] = column_ptr->cloneEmpty();
            for (size_t i = 0; i < 6; ++i)
                cols[0]->insertFrom(*column_ptr, 1);
            if (unlikely(
                    typeid_cast<const ColumnNothing *>(column_ptr.get())
                    || typeid_cast<const ColumnSet *>(column_ptr.get())))
            {
                /// ColumnNothing and ColumnSet are not allowed to insertMany
                return;
            }
            auto v = (*column_ptr)[1];
            cols[1]->insertMany(v, 6);
            {
                ColumnWithTypeAndName ref(std::move(cols[0]), col_with_type_and_name.type, "");
                ColumnWithTypeAndName result(std::move(cols[1]), col_with_type_and_name.type, "");
                compareColumn(ref, result);
            }
        }
    }
    const size_t rows = 6;
};

TEST_F(TestColumnInsertFrom, TestColumnDecimal)
try
{
    using Native = typename Decimal32::NativeType;
    using FieldType = DecimalField<Decimal32>;

    auto col_with_type_and_name = createColumn<Decimal32>(
        std::make_tuple(9, 4),
        {FieldType(static_cast<Native>(1), 4),
         FieldType(static_cast<Native>(2), 4),
         FieldType(static_cast<Native>(3), 4),
         FieldType(static_cast<Native>(4), 4),
         FieldType(static_cast<Native>(5), 4),
         FieldType(static_cast<Native>(6), 4)});
    doTestWork(col_with_type_and_name);
}
CATCH

TEST_F(TestColumnInsertFrom, TestColumnNumber)
try
{
    auto col_with_type_and_name = createColumn<UInt64>({1, 2, 3, 4, 5, 6});
    doTestWork(col_with_type_and_name);
}
CATCH

TEST_F(TestColumnInsertFrom, TestColumnString)
try
{
    auto col_with_type_and_name = createColumn<String>({"1", "2", "3", "4", "5", "6"});
    doTestWork(col_with_type_and_name);
}
CATCH

TEST_F(TestColumnInsertFrom, TestColumnFixedString)
try
{
    auto col = ColumnFixedString::create(2);
    col->insertData("a", 1);
    col->insertData("b", 1);
    col->insertData("c", 1);
    col->insertData("d", 1);
    col->insertData("e", 1);
    col->insertData("f", 1);
    auto col_with_type_and_name
        = ColumnWithTypeAndName{std::move(col), std::make_shared<DataTypeString>(), String("col")};
    doTestWork(col_with_type_and_name);
}
CATCH

TEST_F(TestColumnInsertFrom, TestColumnNullableAndVector)
try
{
    auto col_with_type_and_name = createColumn<Nullable<DataTypeMyDateTime::FieldType>>(
        {MyDateTime(2020, 1, 10, 0, 0, 0, 0).toPackedUInt(),
         MyDateTime(2020, 2, 10, 0, 0, 0, 0).toPackedUInt(),
         MyDateTime(2020, 3, 10, 0, 0, 0, 0).toPackedUInt(),
         {}, // Null
         MyDateTime(2020, 4, 10, 0, 0, 0, 0).toPackedUInt(),
         MyDateTime(2020, 5, 10, 0, 0, 0, 0).toPackedUInt()});
    doTestWork(col_with_type_and_name);
}
CATCH

TEST_F(TestColumnInsertFrom, TestColumnConst)
try
{
    auto col_with_type_and_name = createConstColumn<Nullable<DataTypeMyDateTime::FieldType>>(
        6,
        {MyDateTime(2020, 2, 10, 0, 0, 0, 0).toPackedUInt()});
    doTestWork(col_with_type_and_name);

    /// Const Null
    col_with_type_and_name = createConstColumn<Nullable<DataTypeMyDateTime::FieldType>>(6, {});
    doTestWork(col_with_type_and_name);
}
CATCH

TEST_F(TestColumnInsertFrom, TestColumnNothing)
try
{
    auto col = ColumnNothing::create(6);
    auto col_with_type_and_name
        = ColumnWithTypeAndName{std::move(col), std::make_shared<DataTypeString>(), String("col")};
    doTestWork(col_with_type_and_name);
}
CATCH

TEST_F(TestColumnInsertFrom, TestColumnSet)
try
{
    const SetPtr & set = nullptr;
    auto col = ColumnSet::create(6, set);
    auto col_with_type_and_name
        = ColumnWithTypeAndName{std::move(col), std::make_shared<DataTypeString>(), String("col")};
    doTestWork(col_with_type_and_name);
}
CATCH

TEST_F(TestColumnInsertFrom, TestColumnArray)
try
{
    auto nested_col = createColumn<UInt64>({1, 2, 3, 4, 5, 6, 7, 8, 9, 10, 11, 12}).column;
    auto offsets = ColumnArray::ColumnOffsets::create();
    offsets->insert(2);
    offsets->insert(4);
    offsets->insert(6);
    offsets->insert(8);
    offsets->insert(10);
    offsets->insert(12);
    auto col = ColumnArray::create(nested_col, std::move(offsets));
    auto col_with_type_and_name
        = ColumnWithTypeAndName{std::move(col), std::make_shared<DataTypeString>(), String("col")};
    doTestWork(col_with_type_and_name);
}
CATCH

TEST_F(TestColumnInsertFrom, TestColumnTuple)
try
{
    auto string_col = createColumn<String>({"1", "2", "3", "4", "5", "6"}).column;
    auto int_col = createColumn<UInt64>({1, 2, 3, 4, 5, 6}).column;
    MutableColumns mutable_columns;
    mutable_columns.push_back(string_col->assumeMutable());
    mutable_columns.push_back(int_col->assumeMutable());
    auto col = ColumnTuple::create(std::move(mutable_columns));
    auto col_with_type_and_name
        = ColumnWithTypeAndName{std::move(col), std::make_shared<DataTypeString>(), String("col")};
    doTestWork(col_with_type_and_name);
}
CATCH

} // namespace tests
} // namespace DB<|MERGE_RESOLUTION|>--- conflicted
+++ resolved
@@ -72,29 +72,12 @@
         }
 
         /// Test insertDisjunctFrom
-<<<<<<< HEAD
-        for (size_t i = 0; i < 2; ++i)
-        {
-            cols[i] = column_ptr->cloneEmpty();
-        }
-        IColumn::Offsets position_vec;
-        position_vec.push_back(0);
-        position_vec.push_back(2);
-        position_vec.push_back(4);
-        for (size_t position : position_vec)
-            cols[0]->insertFrom(*column_ptr, position);
-        for (size_t position : position_vec)
-            cols[0]->insertFrom(*column_ptr, position);
-        cols[1]->insertDisjunctFrom(*column_ptr, position_vec);
-        cols[1]->insertDisjunctFrom(*column_ptr, position_vec);
-=======
->>>>>>> 14a12782
         {
             for (size_t i = 0; i < 2; ++i)
             {
                 cols[i] = column_ptr->cloneEmpty();
             }
-            std::vector<size_t> position_vec;
+            IColumn::Offsets position_vec;
             position_vec.push_back(0);
             position_vec.push_back(2);
             position_vec.push_back(4);
