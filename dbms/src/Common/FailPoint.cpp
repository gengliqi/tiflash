--- conflicted
+++ resolved
@@ -91,19 +91,8 @@
     M(force_context_path)                                    \
     M(force_slow_page_storage_snapshot_release)              \
     M(force_change_all_blobs_to_read_only)                   \
-<<<<<<< HEAD
+    M(unblock_query_init_after_write)
     M(random_aggregate_failpoint)
-
-#define APPLY_FOR_FAILPOINTS_ONCE_WITH_CHANNEL(M) \
-    M(pause_with_alter_locks_acquired)            \
-    M(hang_in_execution)                          \
-    M(pause_before_dt_background_delta_merge)     \
-    M(pause_until_dt_background_delta_merge)      \
-    M(pause_before_apply_raft_cmd)                \
-    M(pause_before_apply_raft_snapshot)           \
-    M(pause_until_apply_raft_snapshot)            \
-=======
-    M(unblock_query_init_after_write)
 
 
 #define APPLY_FOR_PAUSEABLE_FAILPOINTS_ONCE(M) \
@@ -114,7 +103,6 @@
     M(pause_before_apply_raft_cmd)             \
     M(pause_before_apply_raft_snapshot)        \
     M(pause_until_apply_raft_snapshot)         \
->>>>>>> 9ccfc4b3
     M(pause_after_copr_streams_acquired_once)
 
 #define APPLY_FOR_PAUSEABLE_FAILPOINTS(M)  \
