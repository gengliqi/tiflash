// Copyright 2024 PingCAP, Inc.
//
// Licensed under the Apache License, Version 2.0 (the "License");
// you may not use this file except in compliance with the License.
// You may obtain a copy of the License at
//
//     http://www.apache.org/licenses/LICENSE-2.0
//
// Unless required by applicable law or agreed to in writing, software
// distributed under the License is distributed on an "AS IS" BASIS,
// WITHOUT WARRANTIES OR CONDITIONS OF ANY KIND, either express or implied.
// See the License for the specific language governing permissions and
// limitations under the License.

#include <Columns/ColumnUtils.h>
#include <Common/Exception.h>
#include <Common/FailPoint.h>
#include <Common/Stopwatch.h>
#include <Core/ColumnsWithTypeAndName.h>
#include <DataStreams/materializeBlock.h>
#include <Interpreters/JoinV2/HashJoin.h>
#include <Interpreters/JoinV2/HashJoinProbe.h>
#include <Interpreters/NullableUtils.h>
#include <Interpreters/Settings.h>

#include <ext/scope_guard.h>
#include <magic_enum.hpp>
#include <memory>

namespace DB
{
namespace FailPoints
{
<<<<<<< HEAD
extern const char force_join_v2_probe_enable_lm[];
extern const char force_join_v2_probe_disable_lm[];
} // namespace FailPoints
=======
extern const char random_join_prob_failpoint[];
extern const char exception_mpp_hash_build[];
extern const char exception_mpp_hash_probe[];
} // namespace FailPoints

>>>>>>> a3ff6cca

namespace
{
struct KeyColumn
{
    const IColumn * column_ptr;
    bool is_nullable;
};
std::vector<KeyColumn> getKeyColumns(const Names & key_names, const Block & block)
{
    size_t keys_size = key_names.size();
    std::vector<KeyColumn> key_columns(keys_size);

    for (size_t i = 0; i < keys_size; ++i)
    {
        key_columns[i].column_ptr = block.getByName(key_names[i]).column.get();

        /// We will join only keys, where all components are not NULL.
        if (key_columns[i].column_ptr->isColumnNullable())
        {
            key_columns[i].column_ptr
                = &static_cast<const ColumnNullable &>(*key_columns[i].column_ptr).getNestedColumn();
            key_columns[i].is_nullable = true;
        }
    }

    return key_columns;
}

bool canAsColumnString(const IColumn * column)
{
    return typeid_cast<const ColumnString *>(column)
        || (column->isColumnConst()
            && typeid_cast<const ColumnString *>(&static_cast<const ColumnConst *>(column)->getDataColumn()));
}

enum class StringCollatorKind
{
    StringBinary,
    StringBinaryPadding,
    String,
};

StringCollatorKind getStringCollatorKind(const TiDB::TiDBCollators & collators)
{
    if (collators.empty() || !collators[0])
        return StringCollatorKind::StringBinary;

    switch (collators[0]->getCollatorType())
    {
    case TiDB::ITiDBCollator::CollatorType::UTF8MB4_BIN:
    case TiDB::ITiDBCollator::CollatorType::UTF8_BIN:
    case TiDB::ITiDBCollator::CollatorType::LATIN1_BIN:
    case TiDB::ITiDBCollator::CollatorType::ASCII_BIN:
    {
        return StringCollatorKind::StringBinaryPadding;
    }
    case TiDB::ITiDBCollator::CollatorType::BINARY:
    {
        return StringCollatorKind::StringBinary;
    }
    default:
    {
        // for CI COLLATION, use original way
        return StringCollatorKind::String;
    }
    }
}

} // namespace

HashJoin::HashJoin(
    const Names & key_names_left_,
    const Names & key_names_right_,
    ASTTableJoin::Kind kind_,
    const String & req_id,
    const NamesAndTypes & output_columns_,
    const TiDB::TiDBCollators & collators_,
    const JoinNonEqualConditions & non_equal_conditions_,
    const Settings & settings_,
    const String & match_helper_name_)
    : kind(kind_)
    , join_req_id(req_id)
    , key_names_left(key_names_left_)
    , key_names_right(key_names_right_)
    , collators(collators_)
    , non_equal_conditions(non_equal_conditions_)
    , settings(settings_)
    , match_helper_name(match_helper_name_)
    , log(Logger::get(join_req_id))
    , has_other_condition(non_equal_conditions.other_cond_expr != nullptr)
    , output_columns(output_columns_)
{
    RUNTIME_ASSERT(key_names_left.size() == key_names_right.size());
    output_block = Block(output_columns);
}

void HashJoin::initRowLayoutAndHashJoinMethod()
{
    size_t keys_size = key_names_right.size();
    if (keys_size == 0)
    {
        method = HashJoinKeyMethod::Cross;
        return;
    }

    auto key_columns = getKeyColumns(key_names_right, right_sample_block);
    RUNTIME_ASSERT(key_columns.size() == keys_size);

    bool is_all_key_fixed = true;
    bool has_decimal_256 = false;
    for (size_t i = 0; i < keys_size; ++i)
    {
        if (typeid_cast<const ColumnDecimal<Decimal256> *>(key_columns[i].column_ptr))
        {
            has_decimal_256 = true;
            continue;
        }
        if (key_columns[i].column_ptr->valuesHaveFixedSize())
            row_layout.key_column_fixed_size += key_columns[i].column_ptr->sizeOfValueIfFixed();
        else
            is_all_key_fixed = false;
    }
    if (has_decimal_256)
    {
        method = HashJoinKeyMethod::KeySerialized;
    }
    else if (is_all_key_fixed)
    {
        method = findFixedSizeJoinKeyMethod(keys_size, row_layout.key_column_fixed_size);
    }
    else if (keys_size == 1 && canAsColumnString(key_columns[0].column_ptr))
    {
        switch (getStringCollatorKind(collators))
        {
        case StringCollatorKind::StringBinary:
            method = HashJoinKeyMethod::OneKeyStringBin;
            break;
        case StringCollatorKind::StringBinaryPadding:
            method = HashJoinKeyMethod::OneKeyStringBinPadding;
            break;
        case StringCollatorKind::String:
            method = HashJoinKeyMethod::OneKeyString;
            break;
        }
    }
    else
    {
        method = HashJoinKeyMethod::KeySerialized;
    }

    std::unordered_set<size_t> raw_required_key_index_set;
    if (method != HashJoinKeyMethod::KeySerialized)
    {
        /// Move all raw required join key column to the end of the join key.
        Names new_key_names_left, new_key_names_right;
        BoolVec raw_required_key_flag(keys_size);
        for (size_t i = 0; i < keys_size; ++i)
        {
            bool is_raw_required = false;
            if (key_columns[i].column_ptr->valuesHaveFixedSize())
            {
                if (right_sample_block_pruned.has(key_names_right[i]))
                    is_raw_required = true;
            }
            else
            {
                if (canAsColumnString(key_columns[i].column_ptr)
                    && getStringCollatorKind(collators) == StringCollatorKind::StringBinary
                    && right_sample_block_pruned.has(key_names_right[i]))
                {
                    is_raw_required = true;
                }
            }
            if (is_raw_required)
            {
                size_t index = right_sample_block_pruned.getPositionByName(key_names_right[i]);
                /// If this index has already existed in set, do not move it to the end of the join key.
                if (!raw_required_key_index_set.contains(index))
                {
                    raw_required_key_flag[i] = true;
                    raw_required_key_index_set.insert(index);
                    row_layout.raw_key_column_indexes.push_back({index, key_columns[i].is_nullable});
                    continue;
                }
            }
            new_key_names_left.emplace_back(key_names_left[i]);
            new_key_names_right.emplace_back(key_names_right[i]);
        }

        for (size_t i = 0; i < keys_size; ++i)
        {
            if (raw_required_key_flag[i])
            {
                new_key_names_left.emplace_back(key_names_left[i]);
                new_key_names_right.emplace_back(key_names_right[i]);
            }
        }
        key_names_left.swap(new_key_names_left);
        key_names_right.swap(new_key_names_right);
    }

    row_layout.other_column_count_for_other_condition = 0;
    size_t columns = right_sample_block_pruned.columns();
    BoolVec required_columns_flag(columns);
    for (size_t i = 0; i < columns; ++i)
    {
        if (raw_required_key_index_set.contains(i))
        {
            required_columns_flag[i] = true;
            continue;
        }
        auto & c = right_sample_block_pruned.safeGetByPosition(i);
        if (required_columns_names_set_for_other_condition.contains(c.name))
        {
            ++row_layout.other_column_count_for_other_condition;
            required_columns_flag[i] = true;
            if (c.column->valuesHaveFixedSize())
            {
                row_layout.other_column_fixed_size += c.column->sizeOfValueIfFixed();
                row_layout.other_column_indexes.push_back({i, true});
            }
            else
            {
                row_layout.other_column_indexes.push_back({i, false});
            }
        }
    }
    for (size_t i = 0; i < columns; ++i)
    {
        if (required_columns_flag[i])
            continue;
        auto & c = right_sample_block_pruned.safeGetByPosition(i);
        if (c.column->valuesHaveFixedSize())
        {
            row_layout.other_column_fixed_size += c.column->sizeOfValueIfFixed();
            row_layout.other_column_indexes.push_back({i, true});
        }
        else
        {
            row_layout.other_column_indexes.push_back({i, false});
        }
        RUNTIME_CHECK_MSG(
            output_block_after_finalize.has(c.name),
            "output_block_after_finalize does not contain {}",
            c.name);
    }
    RUNTIME_CHECK(row_layout.raw_key_column_indexes.size() + row_layout.other_column_indexes.size() == columns);
}

void HashJoin::initBuild(const Block & sample_block, size_t build_concurrency_)
{
    RUNTIME_CHECK_MSG(!build_initialized, "Logical error: Join build has been initialized");
    RUNTIME_CHECK_MSG(isFinalize(), "join should be finalized first");

    right_sample_block = materializeBlock(sample_block);

    /// In case of LEFT and FULL joins, convert joined columns to Nullable.
    if (isLeftOuterJoin(kind) || kind == ASTTableJoin::Kind::Full)
    {
        size_t columns = right_sample_block.columns();
        for (size_t i = 0; i < columns; ++i)
            convertColumnToNullable(right_sample_block.getByPosition(i));
    }

    right_sample_block_pruned = right_sample_block;
    removeUselessColumn(right_sample_block_pruned);

    initRowLayoutAndHashJoinMethod();

    build_concurrency = build_concurrency_;
    active_build_worker = build_concurrency;
    build_workers_data.resize(build_concurrency);
    for (size_t i = 0; i < build_concurrency; ++i)
        build_workers_data[i].key_getter = createHashJoinKeyGetter(method, collators);
    for (size_t i = 0; i < JOIN_BUILD_PARTITION_COUNT + 1; ++i)
        multi_row_containers.emplace_back(std::make_unique<MultipleRowContainer>());

    build_initialized = true;
}

void HashJoin::initProbe(const Block & sample_block, size_t probe_concurrency_)
{
    RUNTIME_CHECK_MSG(build_initialized, "join build should be initialized first");
    RUNTIME_CHECK_MSG(!probe_initialized, "Logical error: Join probe has been initialized");
    RUNTIME_CHECK_MSG(isFinalize(), "join should be finalized first");

    left_sample_block = materializeBlock(sample_block);

    /// In case of RIGHT and FULL joins, convert left columns to Nullable.
    if (getFullness(kind))
    {
        size_t columns = left_sample_block.columns();
        for (size_t i = 0; i < columns; ++i)
            convertColumnToNullable(left_sample_block.getByPosition(i));
    }

    left_sample_block_pruned = left_sample_block;
    removeUselessColumn(left_sample_block_pruned);

    all_sample_block_pruned = left_sample_block_pruned.cloneEmpty();
    size_t right_columns = right_sample_block_pruned.columns();
    for (size_t i = 0; i < right_columns; ++i)
    {
        ColumnWithTypeAndName new_column = right_sample_block_pruned.safeGetByPosition(i).cloneEmpty();
        RUNTIME_CHECK_MSG(
            !all_sample_block_pruned.has(new_column.name),
            "block from probe side has a column with the same name: {} as a column in right_sample_block_pruned",
            new_column.name);

        all_sample_block_pruned.insert(std::move(new_column));
    }

    size_t all_columns = all_sample_block_pruned.columns();
    output_column_indexes.reserve(all_columns);
    size_t output_columns = 0;
    for (size_t i = 0; i < all_columns; ++i)
    {
        ssize_t output_index = -1;
        const auto & name = all_sample_block_pruned.safeGetByPosition(i).name;
        if (output_block_after_finalize.has(name))
        {
            output_index = output_block_after_finalize.getPositionByName(name);
            ++output_columns;
        }
        output_column_indexes.push_back(output_index);
    }
    RUNTIME_CHECK_MSG(
        output_columns == output_block_after_finalize.columns(),
        "output columns {} in all_sample_block_pruned != columns {} in output_block_after_finalize",
        output_columns,
        output_block_after_finalize.columns());

    if (has_other_condition)
    {
        left_required_flag_for_other_condition.resize(left_sample_block_pruned.columns());
        for (const auto & name : required_columns_names_set_for_other_condition)
        {
            RUNTIME_CHECK_MSG(
                all_sample_block_pruned.has(name),
                "all_sample_block_pruned should have {} in required_columns_names_set_for_other_condition",
                name);
            if (!left_sample_block_pruned.has(name))
                continue;

            left_required_flag_for_other_condition[left_sample_block_pruned.getPositionByName(name)] = true;
        }
    }

    probe_concurrency = probe_concurrency_;
    active_probe_worker = probe_concurrency;
    probe_workers_data.resize(probe_concurrency);

    probe_initialized = true;
}

bool HashJoin::finishOneBuildRow(size_t stream_index)
{
    auto & wd = build_workers_data[stream_index];
    LOG_DEBUG(
        log,
        "{} insert block to row containers cost {}ms, row count {}, padding size {}({:.2f}% of all size {})",
        stream_index,
        wd.build_time,
        wd.row_count,
        wd.padding_size,
        100.0 * wd.padding_size / wd.all_size,
        wd.all_size);
    if (active_build_worker.fetch_sub(1) == 1)
    {
        FAIL_POINT_TRIGGER_EXCEPTION(FailPoints::exception_mpp_hash_build);
        workAfterBuildRowFinish();
        return true;
    }
    return false;
}

bool HashJoin::finishOneProbe(size_t stream_index)
{
    auto & wd = probe_workers_data[stream_index];
    LOG_DEBUG(
        log,
        "{} probe handle {} rows, cost {}ms(hash_table {}ms + replicate {}ms + other condition {}ms), collision {}",
        stream_index,
        wd.probe_handle_rows,
        wd.probe_time / 1000000UL,
        wd.probe_hash_table_time / 1000000UL,
        wd.replicate_time / 1000000UL,
        wd.other_condition_time / 1000000UL,
        wd.collision);
    if (active_probe_worker.fetch_sub(1) == 1)
    {
        FAIL_POINT_TRIGGER_EXCEPTION(FailPoints::exception_mpp_hash_probe);
        return true;
    }
    return false;
}

void HashJoin::workAfterBuildRowFinish()
{
    size_t all_build_row_count = 0;
    for (size_t i = 0; i < build_concurrency; ++i)
        all_build_row_count += build_workers_data[i].row_count;

    bool enable_tagged_pointer = settings.enable_tagged_pointer;
    for (size_t i = 0; i < build_concurrency; ++i)
        enable_tagged_pointer &= build_workers_data[i].enable_tagged_pointer;

    pointer_table.init(
        method,
        all_build_row_count,
        getHashValueByteSize(method),
        settings.probe_enable_prefetch_threshold,
        enable_tagged_pointer);

<<<<<<< HEAD
    const size_t lm_size_threshold = 32;
    bool late_materialization = false;
    size_t avg_lm_row_size = 0;
    if (has_other_condition
        && row_layout.other_column_count_for_other_condition < row_layout.other_column_indexes.size())
    {
        size_t total_lm_row_size = 0;
        size_t total_lm_row_count = 0;
        for (size_t i = 0; i < build_concurrency; ++i)
        {
            total_lm_row_size += build_workers_data[i].lm_row_size;
            total_lm_row_count += build_workers_data[i].lm_row_count;
        }
        avg_lm_row_size = total_lm_row_count == 0 ? 0 : total_lm_row_size / total_lm_row_count;
        late_materialization = avg_lm_row_size >= lm_size_threshold;
    }
    fiu_do_on(FailPoints::force_join_v2_probe_enable_lm, { late_materialization = true; });
    fiu_do_on(FailPoints::force_join_v2_probe_disable_lm, { late_materialization = false; });
    join_probe_helper = std::make_unique<JoinProbeBlockHelper>(this, late_materialization);

    LOG_DEBUG(
        log,
        "allocate pointer table and init join probe helper cost {}ms, rows {}, pointer table size {}, "
        "added column num {}, enable prefetch {}, enable tagged pointer {}, "
        "enable late materialization {}(avg size {})",
        watch.elapsedMilliseconds(),
=======
    LOG_INFO(
        log,
        "finish build row and allocate pointer table, rows {}, pointer table size {}, enable (prefetch {}, tagged "
        "pointer {})",
>>>>>>> a3ff6cca
        all_build_row_count,
        pointer_table.getPointerTableSize(),
        pointer_table.enableProbePrefetch(),
        pointer_table.enableTaggedPointer(),
        late_materialization,
        avg_lm_row_size);
}

void HashJoin::buildRowFromBlock(const Block & b, size_t stream_index)
{
    RUNTIME_ASSERT(stream_index < build_concurrency);
    RUNTIME_CHECK_MSG(build_initialized, "Logical error: Join build was not initialized");

    if unlikely (b.rows() == 0)
        return;

    Stopwatch watch;

    Block block = b;
    size_t rows = block.rows();

    /// Rare case, when keys are constant. To avoid code bloat, simply materialize them.
    /// Note: this variable can't be removed because it will take smart pointers' lifecycle to the end of this function.
    Columns materialized_columns;
    ColumnRawPtrs key_columns = extractAndMaterializeKeyColumns(block, materialized_columns, key_names_right);

    /// We will insert to the map only keys, where all components are not NULL.
    ColumnPtr null_map_holder;
    ConstNullMapPtr null_map{};
    extractNestedColumnsAndNullMap(key_columns, null_map_holder, null_map);
    /// Reuse null_map to record the filtered rows, the rows contains NULL or does not
    /// match the join filter will not insert to the maps
    recordFilteredRows(block, non_equal_conditions.right_filter_column, null_map_holder, null_map);
    /// Some useless columns maybe key columns and filter column so they must be removed after extracting key columns and filter column.
    removeUselessColumn(block);

    /// Rare case, when joined columns are constant. To avoid code bloat, simply materialize them.
    block = materializeBlock(block);

    /// In case of LEFT and FULL joins, convert joined columns to Nullable.
    if (isLeftOuterJoin(kind) || kind == ASTTableJoin::Kind::Full)
    {
        size_t columns = block.columns();
        for (size_t i = 0; i < columns; ++i)
            convertColumnToNullable(block.getByPosition(i));
    }

    assertBlocksHaveEqualStructure(block, right_sample_block_pruned, "Join Build");

    bool check_lm_row_size = has_other_condition
        && row_layout.other_column_count_for_other_condition < row_layout.other_column_indexes.size();
    insertBlockToRowContainers(
        method,
        needRecordNotInsertRows(kind),
        block,
        rows,
        key_columns,
        null_map,
        row_layout,
        multi_row_containers,
        build_workers_data[stream_index],
        check_lm_row_size);

    build_workers_data[stream_index].build_time += watch.elapsedMilliseconds();
}

bool HashJoin::buildPointerTable(size_t stream_index)
{
    bool is_end;
    switch (method)
    {
#define M(METHOD)                                                                          \
    case HashJoinKeyMethod::METHOD:                                                        \
        using KeyGetterType##METHOD = HashJoinKeyGetterForType<HashJoinKeyMethod::METHOD>; \
        if constexpr (KeyGetterType##METHOD::Type::joinKeyCompareHashFirst())              \
            is_end = pointer_table.build<KeyGetterType##METHOD::HashValueType>(            \
                build_workers_data[stream_index],                                          \
                multi_row_containers,                                                      \
                settings.max_block_size);                                                  \
        else                                                                               \
            is_end = pointer_table.build<void>(                                            \
                build_workers_data[stream_index],                                          \
                multi_row_containers,                                                      \
                settings.max_block_size);                                                  \
        break;
        APPLY_FOR_HASH_JOIN_VARIANTS(M)
#undef M

    default:
        throw Exception(
            fmt::format("Unknown JOIN keys variant {}.", magic_enum::enum_name(method)),
            ErrorCodes::UNKNOWN_SET_DATA_VARIANT);
    }

    if (is_end)
    {
        auto & wd = build_workers_data[stream_index];
        LOG_DEBUG(
            log,
            "{} build pointer table finish cost {}ms, build rows {}",
            stream_index,
            wd.build_pointer_table_time,
            wd.build_pointer_table_size);
    }
    return is_end;
}

Block HashJoin::probeBlock(JoinProbeContext & context, size_t stream_index)
{
    RUNTIME_ASSERT(stream_index < probe_concurrency);
    RUNTIME_CHECK_MSG(probe_initialized, "Logical error: Join probe was not initialized");

    Stopwatch all_watch;
    SCOPE_EXIT({ probe_workers_data[stream_index].probe_time += all_watch.elapsedFromLastTime(); });

    const NameSet & probe_output_name_set = has_other_condition
        ? output_columns_names_set_for_other_condition_after_finalize
        : output_column_names_set_after_finalize;
    context.prepareForHashProbe(
        method,
        kind,
        non_equal_conditions.other_cond_expr != nullptr,
        key_names_left,
        non_equal_conditions.left_filter_column,
        probe_output_name_set,
        left_sample_block_pruned,
        collators,
        row_layout);

    FAIL_POINT_TRIGGER_EXCEPTION(FailPoints::random_join_prob_failpoint);

    auto & wd = probe_workers_data[stream_index];
    Block res = join_probe_helper->probe(context, wd);
    if (context.isAllFinished())
        wd.probe_handle_rows += context.rows;
    return res;
}

Block HashJoin::probeLastResultBlock(size_t stream_index)
{
    auto & wd = probe_workers_data[stream_index];
    if (has_other_condition)
        return std::move(wd.result_block_for_other_condition);

    if (wd.result_block)
    {
        auto res_block = removeUselessColumnForOutput(wd.result_block);
        wd.result_block = {};
        return res_block;
    }
    return {};
}

void HashJoin::removeUselessColumn(Block & block) const
{
    const NameSet & probe_output_name_set = has_other_condition
        ? output_columns_names_set_for_other_condition_after_finalize
        : output_column_names_set_after_finalize;
    for (size_t pos = 0; pos < block.columns();)
    {
        if (!probe_output_name_set.contains(block.getByPosition(pos).name))
            block.erase(pos);
        else
            ++pos;
    }
}

Block HashJoin::removeUselessColumnForOutput(const Block & block) const
{
    RUNTIME_CHECK(probe_initialized);
    RUNTIME_CHECK(block.columns() == all_sample_block_pruned.columns());
    Block output_block = output_block_after_finalize.cloneEmpty();
    size_t columns = block.columns();
    for (size_t i = 0; i < columns; ++i)
    {
        if (output_column_indexes[i] == -1)
            continue;
        output_block.safeGetByPosition(output_column_indexes[i]) = block.safeGetByPosition(i);
    }
    return output_block;
}

void HashJoin::initOutputBlock(Block & block) const
{
    if (!block)
    {
        size_t output_columns = output_block_after_finalize.columns();
        for (size_t i = 0; i < output_columns; ++i)
        {
            ColumnWithTypeAndName new_column = output_block_after_finalize.safeGetByPosition(i).cloneEmpty();
            new_column.column->assumeMutable()->reserveAlign(settings.max_block_size, FULL_VECTOR_SIZE_AVX2);
            block.insert(std::move(new_column));
        }
    }
}

void HashJoin::finalize(const Names & parent_require)
{
    if unlikely (finalized)
        return;
    /// finalize will do 3 things
    /// 1. update expected_output_schema
    /// 2. set expected_output_schema_for_other_condition
    /// 3. generated needed input columns
    NameSet required_names_set;
    for (const auto & name : parent_require)
        required_names_set.insert(name);
    if unlikely (!match_helper_name.empty() && !required_names_set.contains(match_helper_name))
    {
        /// should only happen in some tests
        required_names_set.insert(match_helper_name);
    }
    for (const auto & name_and_type : output_columns)
    {
        if (required_names_set.contains(name_and_type.name))
        {
            output_columns_after_finalize.push_back(name_and_type);
            output_column_names_set_after_finalize.insert(name_and_type.name);
        }
    }
    RUNTIME_CHECK_MSG(
        output_column_names_set_after_finalize.size() == output_columns_after_finalize.size(),
        "Logical error, the output of join contains duplicated columns");

    output_block_after_finalize = Block(output_columns_after_finalize);
    Names updated_require;
    if (match_helper_name.empty())
        updated_require = parent_require;
    else
    {
        required_names_set.erase(match_helper_name);
        for (const auto & name : required_names_set)
            updated_require.push_back(name);
    }
    if (!non_equal_conditions.null_aware_eq_cond_name.empty())
    {
        updated_require.push_back(non_equal_conditions.null_aware_eq_cond_name);
    }
    if (!non_equal_conditions.other_eq_cond_from_in_name.empty())
        updated_require.push_back(non_equal_conditions.other_eq_cond_from_in_name);
    if (!non_equal_conditions.other_cond_name.empty())
        updated_require.push_back(non_equal_conditions.other_cond_name);
    /// join will reuse the input columns so need to let finalize keep the input columns
    if (non_equal_conditions.null_aware_eq_cond_expr != nullptr)
    {
        non_equal_conditions.null_aware_eq_cond_expr->finalize(updated_require, true);
        updated_require = non_equal_conditions.null_aware_eq_cond_expr->getRequiredColumns();
    }
    if (non_equal_conditions.other_cond_expr != nullptr)
    {
        non_equal_conditions.other_cond_expr->finalize(updated_require, true);
        updated_require = non_equal_conditions.other_cond_expr->getRequiredColumns();
    }

    if (non_equal_conditions.other_cond_expr != nullptr || non_equal_conditions.null_aware_eq_cond_expr != nullptr)
    {
        output_columns_names_set_for_other_condition_after_finalize = output_column_names_set_after_finalize;
        for (const auto & name : updated_require)
            output_columns_names_set_for_other_condition_after_finalize.insert(name);
        if (!match_helper_name.empty())
            output_columns_names_set_for_other_condition_after_finalize.insert(match_helper_name);

        if (non_equal_conditions.other_cond_expr != nullptr)
        {
            const auto & actions = non_equal_conditions.other_cond_expr->getActions();
            for (const auto & action : actions)
            {
                Names needed_columns = action.getNeededColumns();
                for (const auto & name : needed_columns)
                {
                    if (output_columns_names_set_for_other_condition_after_finalize.contains(name))
                        required_columns_names_set_for_other_condition.insert(name);
                }
            }
        }

        if (non_equal_conditions.null_aware_eq_cond_expr != nullptr)
        {
            const auto & actions = non_equal_conditions.null_aware_eq_cond_expr->getActions();
            for (const auto & action : actions)
            {
                Names needed_columns = action.getNeededColumns();
                for (const auto & name : needed_columns)
                {
                    if (output_columns_names_set_for_other_condition_after_finalize.contains(name))
                        required_columns_names_set_for_other_condition.insert(name);
                }
            }
        }
    }

    /// remove duplicated column
    required_names_set.clear();
    for (const auto & name : updated_require)
        required_names_set.insert(name);
    /// add some internal used columns
    if (!non_equal_conditions.left_filter_column.empty())
        required_names_set.insert(non_equal_conditions.left_filter_column);
    if (!non_equal_conditions.right_filter_column.empty())
        required_names_set.insert(non_equal_conditions.right_filter_column);
    /// add join key to required_columns
    for (const auto & name : key_names_right)
        required_names_set.insert(name);
    for (const auto & name : key_names_left)
        required_names_set.insert(name);

    for (const auto & name : required_names_set)
        required_columns.push_back(name);
    finalized = true;
}

} // namespace DB<|MERGE_RESOLUTION|>--- conflicted
+++ resolved
@@ -31,17 +31,12 @@
 {
 namespace FailPoints
 {
-<<<<<<< HEAD
+extern const char random_join_prob_failpoint[];
+extern const char exception_mpp_hash_build[];
+extern const char exception_mpp_hash_probe[];
 extern const char force_join_v2_probe_enable_lm[];
 extern const char force_join_v2_probe_disable_lm[];
 } // namespace FailPoints
-=======
-extern const char random_join_prob_failpoint[];
-extern const char exception_mpp_hash_build[];
-extern const char exception_mpp_hash_probe[];
-} // namespace FailPoints
-
->>>>>>> a3ff6cca
 
 namespace
 {
@@ -457,7 +452,6 @@
         settings.probe_enable_prefetch_threshold,
         enable_tagged_pointer);
 
-<<<<<<< HEAD
     const size_t lm_size_threshold = 32;
     bool late_materialization = false;
     size_t avg_lm_row_size = 0;
@@ -478,18 +472,10 @@
     fiu_do_on(FailPoints::force_join_v2_probe_disable_lm, { late_materialization = false; });
     join_probe_helper = std::make_unique<JoinProbeBlockHelper>(this, late_materialization);
 
-    LOG_DEBUG(
-        log,
-        "allocate pointer table and init join probe helper cost {}ms, rows {}, pointer table size {}, "
-        "added column num {}, enable prefetch {}, enable tagged pointer {}, "
-        "enable late materialization {}(avg size {})",
-        watch.elapsedMilliseconds(),
-=======
     LOG_INFO(
         log,
         "finish build row and allocate pointer table, rows {}, pointer table size {}, enable (prefetch {}, tagged "
-        "pointer {})",
->>>>>>> a3ff6cca
+        "pointer {}, lm {}(avg size {}))",
         all_build_row_count,
         pointer_table.getPointerTableSize(),
         pointer_table.enableProbePrefetch(),
