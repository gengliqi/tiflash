// Copyright 2023 PingCAP, Inc.
//
// Licensed under the Apache License, Version 2.0 (the "License");
// you may not use this file except in compliance with the License.
// You may obtain a copy of the License at
//
//     http://www.apache.org/licenses/LICENSE-2.0
//
// Unless required by applicable law or agreed to in writing, software
// distributed under the License is distributed on an "AS IS" BASIS,
// WITHOUT WARRANTIES OR CONDITIONS OF ANY KIND, either express or implied.
// See the License for the specific language governing permissions and
// limitations under the License.

#include <Columns/ColumnUtils.h>
#include <Columns/ColumnsCommon.h>
#include <Flash/Mpp/HashBaseWriterHelper.h>
#include <Functions/FunctionHelpers.h>
#include <Interpreters/JoinUtils.h>
#include <Interpreters/NullableUtils.h>

namespace DB
{
ColumnRawPtrs extractAndMaterializeKeyColumns(
    const Block & block,
    Columns & materialized_columns,
    const Strings & key_columns_names)
{
    ColumnRawPtrs key_columns(key_columns_names.size());
    for (size_t i = 0; i < key_columns_names.size(); ++i)
    {
        key_columns[i] = block.getByName(key_columns_names[i]).column.get();

        if (ColumnPtr converted = key_columns[i]->convertToFullColumnIfConst())
        {
            materialized_columns.emplace_back(converted);
            key_columns[i] = materialized_columns.back().get();
        }
    }
    return key_columns;
}

void recordFilteredRows(
    const Block & block,
    const String & filter_column,
    ColumnPtr & null_map_holder,
    ConstNullMapPtr & null_map)
{
    if (filter_column.empty())
        return;
    auto column = block.getByName(filter_column).column;
    if unlikely (column->onlyNull())
    {
        if (!null_map_holder)
        {
            null_map_holder = ColumnVector<UInt8>::create(column->size(), 1);
        }
        else
        {
            MutableColumnPtr mutable_null_map_holder = (*std::move(null_map_holder)).mutate();
            PaddedPODArray<UInt8> & mutable_null_map = static_cast<ColumnUInt8 &>(*mutable_null_map_holder).getData();
<<<<<<< HEAD
=======
            mutable_null_map.resize_fill_zero(0);
>>>>>>> 27711184
            mutable_null_map.resize_fill(column->size(), 1);
            null_map_holder = std::move(mutable_null_map_holder);
        }
        null_map = &static_cast<const ColumnUInt8 &>(*null_map_holder).getData();
        return;
    }

    if (column->isColumnConst())
        column = column->convertToFullColumnIfConst();

    const PaddedPODArray<UInt8> * column_data;
    if (column->isColumnNullable())
    {
        const auto & column_nullable = static_cast<const ColumnNullable &>(*column);
        if (!null_map_holder)
        {
            null_map_holder = column_nullable.getNullMapColumnPtr();
        }
        else
        {
            MutableColumnPtr mutable_null_map_holder = (*std::move(null_map_holder)).mutate();

            PaddedPODArray<UInt8> & mutable_null_map = static_cast<ColumnUInt8 &>(*mutable_null_map_holder).getData();
            const PaddedPODArray<UInt8> & other_null_map = column_nullable.getNullMapData();
            for (size_t i = 0, size = mutable_null_map.size(); i < size; ++i)
                mutable_null_map[i] |= other_null_map[i];

            null_map_holder = std::move(mutable_null_map_holder);
        }
        column_data = &static_cast<const ColumnVector<UInt8> *>(column_nullable.getNestedColumnPtr().get())->getData();
    }
    else
    {
        if (!null_map_holder)
        {
            null_map_holder = ColumnVector<UInt8>::create(column->size(), 0);
        }
        column_data = &static_cast<const ColumnVector<UInt8> *>(column.get())->getData();
    }

    MutableColumnPtr mutable_null_map_holder = (*std::move(null_map_holder)).mutate();
    PaddedPODArray<UInt8> & mutable_null_map = static_cast<ColumnUInt8 &>(*mutable_null_map_holder).getData();

    for (size_t i = 0, size = column_data->size(); i < size; ++i)
        mutable_null_map[i] |= !(*column_data)[i];

    null_map_holder = std::move(mutable_null_map_holder);

    null_map = &static_cast<const ColumnUInt8 &>(*null_map_holder).getData();
}

namespace
{
UInt64 inline updateHashValue(size_t restore_round, UInt64 x)
{
    static std::vector<UInt64> hash_constants{
        0xff51afd7ed558ccdULL,
        0xc4ceb9fe1a85ec53ULL,
        0xde43a68e4d184aa3ULL,
        0x86f1fda459fa47c7ULL,
        0xd91419add64f471fULL,
        0xc18eea9cbe12489eULL,
        0x2cb94f36b9fe4c38ULL,
        0xef0f50cc5f0c4cbaULL};
    static size_t hash_constants_size = hash_constants.size();
    assert(hash_constants_size > 0 && (hash_constants_size & (hash_constants_size - 1)) == 0);
    assert(restore_round != 0);
    x ^= x >> 33;
    x *= hash_constants[restore_round & (hash_constants_size - 1)];
    x ^= x >> 33;
    x *= hash_constants[(restore_round + 1) & (hash_constants_size - 1)];
    x ^= x >> 33;
    return x;
}
} // namespace
void computeDispatchHash(
    size_t rows,
    const ColumnRawPtrs & key_columns,
    const TiDB::TiDBCollators & collators,
    std::vector<String> & partition_key_containers,
    size_t join_restore_round,
    WeakHash32 & hash)
{
    HashBaseWriterHelper::computeHash(rows, key_columns, collators, partition_key_containers, hash);
    if (join_restore_round != 0)
    {
        auto & data = hash.getData();
        for (size_t i = 0; i < rows; ++i)
            data[i] = updateHashValue(join_restore_round, data[i]);
    }
}

bool mayProbeSideExpandedAfterJoin(ASTTableJoin::Kind kind)
{
    /// null aware semi/left outer semi/semi/anti/right semi join never expand the probe side
    return !isNullAwareSemiFamily(kind) && !isLeftOuterSemiFamily(kind) && !isSemiFamily(kind)
        && !isRightSemiFamily(kind);
}

std::pair<const PaddedPODArray<UInt8> *, ConstNullMapPtr> getDataAndNullMapVectorFromFilterColumn(
    ColumnPtr & filter_column)
{
    if (filter_column->isColumnConst())
        filter_column = filter_column->convertToFullColumnIfConst();
    if (filter_column->isColumnNullable())
    {
        const auto * nullable_column = checkAndGetColumn<ColumnNullable>(filter_column.get());
        const auto & data_column = nullable_column->getNestedColumnPtr();
        return {&checkAndGetColumn<ColumnUInt8>(data_column.get())->getData(), &nullable_column->getNullMapData()};
    }
    else
    {
        return {&checkAndGetColumn<ColumnUInt8>(filter_column.get())->getData(), nullptr};
    }
}

} // namespace DB<|MERGE_RESOLUTION|>--- conflicted
+++ resolved
@@ -59,10 +59,7 @@
         {
             MutableColumnPtr mutable_null_map_holder = (*std::move(null_map_holder)).mutate();
             PaddedPODArray<UInt8> & mutable_null_map = static_cast<ColumnUInt8 &>(*mutable_null_map_holder).getData();
-<<<<<<< HEAD
-=======
             mutable_null_map.resize_fill_zero(0);
->>>>>>> 27711184
             mutable_null_map.resize_fill(column->size(), 1);
             null_map_holder = std::move(mutable_null_map_holder);
         }
