--- conflicted
+++ resolved
@@ -1648,9 +1648,7 @@
 
             if (rows != process_rows)
             {
-                offsets_to_replicate->assign(
-                    offsets_to_replicate->begin() + probe_process_info.start_row,
-                    offsets_to_replicate->begin() + probe_process_info.end_row);
+                offsets_to_replicate->assignFromSelf(probe_process_info.start_row, probe_process_info.end_row);
             }
         }
     }
@@ -2821,15 +2819,11 @@
         {
             for (size_t i = 0; i < existing_columns; ++i)
             {
-<<<<<<< HEAD
                 auto mutable_column = block.safeGetByPosition(i).column->cloneEmpty();
                 mutable_column->insertDisjunctFrom(
                     *block.safeGetByPosition(i).column.get(),
                     *probe_process_info.selective_offsets);
                 block.safeGetByPosition(i).column = std::move(mutable_column);
-=======
-                offsets_to_replicate->assignFromSelf(probe_process_info.start_row, probe_process_info.end_row);
->>>>>>> 14a12782
             }
         }
     }
