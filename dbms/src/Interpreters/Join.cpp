// Copyright 2022 PingCAP, Ltd.
//
// Licensed under the Apache License, Version 2.0 (the "License");
// you may not use this file except in compliance with the License.
// You may obtain a copy of the License at
//
//     http://www.apache.org/licenses/LICENSE-2.0
//
// Unless required by applicable law or agreed to in writing, software
// distributed under the License is distributed on an "AS IS" BASIS,
// WITHOUT WARRANTIES OR CONDITIONS OF ANY KIND, either express or implied.
// See the License for the specific language governing permissions and
// limitations under the License.

#include <Columns/ColumnConst.h>
#include <Columns/ColumnFixedString.h>
#include <Columns/ColumnNullable.h>
#include <Columns/ColumnString.h>
#include <Common/ColumnsHashing.h>
#include <Common/FailPoint.h>
#include <Common/typeid_cast.h>
#include <Core/ColumnNumbers.h>
#include <DataStreams/IProfilingBlockInputStream.h>
#include <DataStreams/NonJoinedBlockInputStream.h>
#include <DataStreams/materializeBlock.h>
#include <DataTypes/DataTypeNullable.h>
#include <DataTypes/DataTypesNumber.h>
#include <Flash/Mpp/HashBaseWriterHelper.h>
#include <Functions/FunctionHelpers.h>
#include <Interpreters/Join.h>
#include <Interpreters/NullableUtils.h>
#include <common/logger_useful.h>


namespace DB
{
namespace FailPoints
{
extern const char random_join_build_failpoint[];
extern const char random_join_prob_failpoint[];
extern const char exception_mpp_hash_build[];
extern const char exception_mpp_hash_probe[];
} // namespace FailPoints

namespace ErrorCodes
{
extern const int UNKNOWN_SET_DATA_VARIANT;
extern const int LOGICAL_ERROR;
extern const int SET_SIZE_LIMIT_EXCEEDED;
extern const int TYPE_MISMATCH;
extern const int ILLEGAL_COLUMN;
} // namespace ErrorCodes

namespace
{
/// Do I need to use the hash table maps_*_full, in which we remember whether the row was joined.
bool getFullness(ASTTableJoin::Kind kind)
{
    return kind == ASTTableJoin::Kind::Right || kind == ASTTableJoin::Kind::Cross_Right || kind == ASTTableJoin::Kind::Full;
}
bool isLeftJoin(ASTTableJoin::Kind kind)
{
    return kind == ASTTableJoin::Kind::Left || kind == ASTTableJoin::Kind::Cross_Left;
}
bool isRightJoin(ASTTableJoin::Kind kind)
{
    return kind == ASTTableJoin::Kind::Right || kind == ASTTableJoin::Kind::Cross_Right;
}
bool isInnerJoin(ASTTableJoin::Kind kind)
{
    return kind == ASTTableJoin::Kind::Inner || kind == ASTTableJoin::Kind::Cross;
}
bool isAntiJoin(ASTTableJoin::Kind kind)
{
    return kind == ASTTableJoin::Kind::Anti || kind == ASTTableJoin::Kind::Cross_Anti;
}
bool isCrossJoin(ASTTableJoin::Kind kind)
{
    return kind == ASTTableJoin::Kind::Cross || kind == ASTTableJoin::Kind::Cross_Left
        || kind == ASTTableJoin::Kind::Cross_Right || kind == ASTTableJoin::Kind::Cross_Anti
        || kind == ASTTableJoin::Kind::Cross_LeftSemi || kind == ASTTableJoin::Kind::Cross_LeftAnti;
}
/// (cartesian/null aware) (anti) left semi join.
bool isLeftSemiFamily(ASTTableJoin::Kind kind)
{
    return kind == ASTTableJoin::Kind::LeftSemi || kind == ASTTableJoin::Kind::LeftAnti
        || kind == ASTTableJoin::Kind::Cross_LeftSemi || kind == ASTTableJoin::Kind::Cross_LeftAnti
        || kind == ASTTableJoin::Kind::NullAware_LeftSemi || kind == ASTTableJoin::Kind::NullAware_LeftAnti;
}
bool isNullAwareSemiFamily(ASTTableJoin::Kind kind)
{
    return kind == ASTTableJoin::Kind::NullAware_Anti || kind == ASTTableJoin::Kind::NullAware_LeftAnti
        || kind == ASTTableJoin::Kind::NullAware_LeftSemi;
}

ColumnRawPtrs getKeyColumns(const Names & key_names, const Block & block)
{
    size_t keys_size = key_names.size();
    ColumnRawPtrs key_columns(keys_size);

    for (size_t i = 0; i < keys_size; ++i)
    {
        key_columns[i] = block.getByName(key_names[i]).column.get();

        /// We will join only keys, where all components are not NULL.
        if (key_columns[i]->isColumnNullable())
            key_columns[i] = &static_cast<const ColumnNullable &>(*key_columns[i]).getNestedColumn();
    }

    return key_columns;
}
} // namespace

const std::string Join::match_helper_prefix = "__left-semi-join-match-helper";
const DataTypePtr Join::match_helper_type = makeNullable(std::make_shared<DataTypeInt8>());

void convertColumnToNullable(ColumnWithTypeAndName & column)
{
    column.type = makeNullable(column.type);
    if (column.column)
        column.column = makeNullable(column.column);
}

Join::Join(
    const Names & key_names_left_,
    const Names & key_names_right_,
    ASTTableJoin::Kind kind_,
    ASTTableJoin::Strictness strictness_,
    const String & req_id,
    bool enable_fine_grained_shuffle_,
    size_t fine_grained_shuffle_count_,
    const TiDB::TiDBCollators & collators_,
    const String & left_filter_column_,
    const String & right_filter_column_,
    const String & other_filter_column_,
    const String & other_eq_filter_from_in_column_,
    const String & null_aware_eq_condition_column_,
    ExpressionActionsPtr other_condition_ptr_,
    size_t max_block_size_,
    const String & match_helper_name)
    : match_helper_name(match_helper_name)
    , kind(kind_)
    , strictness(strictness_)
    , key_names_left(key_names_left_)
    , key_names_right(key_names_right_)
    , build_concurrency(0)
    , active_build_concurrency(0)
    , probe_concurrency(0)
    , active_probe_concurrency(0)
    , collators(collators_)
    , left_filter_column(left_filter_column_)
    , right_filter_column(right_filter_column_)
    , other_filter_column(other_filter_column_)
    , other_eq_filter_from_in_column(other_eq_filter_from_in_column_)
    , null_aware_eq_condition_column(null_aware_eq_condition_column_)
    , other_condition_ptr(other_condition_ptr_)
    , original_strictness(strictness)
<<<<<<< HEAD
    , max_block_size(max_block_size_)
    , build_table_state(BuildTableState::SUCCEED)
=======
    , max_block_size_for_cross_join(max_block_size_)
>>>>>>> e5cc6154
    , log(Logger::get(req_id))
    , enable_fine_grained_shuffle(enable_fine_grained_shuffle_)
    , fine_grained_shuffle_count(fine_grained_shuffle_count_)
{
    if (isNullAwareSemiFamily(kind))
    {
        if (unlikely(other_condition_ptr == nullptr || null_aware_eq_condition_column.empty()))
            throw Exception("Not supported: null aware semi join with empty null_aware_eq_condition_column");
        if (!other_filter_column.empty())
            strictness = ASTTableJoin::Strictness::All;
        else
            strictness = ASTTableJoin::Strictness::Any;
    }
    else if (other_condition_ptr != nullptr)
    {
        /// if there is other_condition, then should keep all the valid rows during probe stage
        if (strictness == ASTTableJoin::Strictness::Any)
        {
            strictness = ASTTableJoin::Strictness::All;
        }
    }
    if (unlikely(!left_filter_column.empty() && !isLeftJoin(kind)))
        throw Exception("Not supported: non left join with left conditions");
    if (unlikely(!right_filter_column.empty() && !isRightJoin(kind)))
        throw Exception("Not supported: non right join with right conditions");
    LOG_INFO(log, "FineGrainedShuffle flag {}, stream count {}", enable_fine_grained_shuffle, fine_grained_shuffle_count);
}

void Join::meetError()
{
    std::lock_guard lk(build_probe_mutex);
    if (meet_error)
        return;
    meet_error = true;
    build_cv.notify_all();
    probe_cv.notify_all();
}

bool CanAsColumnString(const IColumn * column)
{
    return typeid_cast<const ColumnString *>(column)
        || (column->isColumnConst() && typeid_cast<const ColumnString *>(&static_cast<const ColumnConst *>(column)->getDataColumn()));
}

Join::Type Join::chooseMethod(const ColumnRawPtrs & key_columns, Sizes & key_sizes) const
{
    const size_t keys_size = key_columns.size();

    if (keys_size == 0)
        return Type::CROSS;

    bool all_fixed = true;
    size_t keys_bytes = 0;
    key_sizes.resize(keys_size);
    for (size_t j = 0; j < keys_size; ++j)
    {
        if (!key_columns[j]->isFixedAndContiguous())
        {
            all_fixed = false;
            break;
        }
        key_sizes[j] = key_columns[j]->sizeOfValueIfFixed();
        keys_bytes += key_sizes[j];
    }

    /// If there is one numeric key that fits in 64 bits
    if (keys_size == 1 && key_columns[0]->isNumeric())
    {
        size_t size_of_field = key_columns[0]->sizeOfValueIfFixed();
        if (size_of_field == 1)
            return Type::key8;
        if (size_of_field == 2)
            return Type::key16;
        if (size_of_field == 4)
            return Type::key32;
        if (size_of_field == 8)
            return Type::key64;
        if (size_of_field == 16)
            return Type::keys128;
        throw Exception("Logical error: numeric column has sizeOfField not in 1, 2, 4, 8, 16.", ErrorCodes::LOGICAL_ERROR);
    }

    /// If the keys fit in N bits, we will use a hash table for N-bit-packed keys
    if (all_fixed && keys_bytes <= 16)
        return Type::keys128;
    if (all_fixed && keys_bytes <= 32)
        return Type::keys256;

    /// If there is single string key, use hash table of it's values.
    if (keys_size == 1 && CanAsColumnString(key_columns[0]))
    {
        if (collators.empty() || !collators[0])
            return Type::key_strbin;
        else
        {
            switch (collators[0]->getCollatorType())
            {
            case TiDB::ITiDBCollator::CollatorType::UTF8MB4_BIN:
            case TiDB::ITiDBCollator::CollatorType::UTF8_BIN:
            case TiDB::ITiDBCollator::CollatorType::LATIN1_BIN:
            case TiDB::ITiDBCollator::CollatorType::ASCII_BIN:
            {
                return Type::key_strbinpadding;
            }
            case TiDB::ITiDBCollator::CollatorType::BINARY:
            {
                return Type::key_strbin;
            }
            default:
            {
                // for CI COLLATION, use original way
                return Type::key_string;
            }
            }
        }
    }

    if (keys_size == 1 && typeid_cast<const ColumnFixedString *>(key_columns[0]))
        return Type::key_fixed_string;

    /// Otherwise, use serialized values as the key.
    return Type::serialized;
}


template <typename Maps>
static void initImpl(Maps & maps, Join::Type type, size_t build_concurrency)
{
    switch (type)
    {
    case Join::Type::EMPTY:
        break;
    case Join::Type::CROSS:
        break;

#define M(TYPE)                                                                                      \
    case Join::Type::TYPE:                                                                           \
        maps.TYPE = std::make_unique<typename decltype(maps.TYPE)::element_type>(build_concurrency); \
        break;
        APPLY_FOR_JOIN_VARIANTS(M)
#undef M

    default:
        throw Exception("Unknown JOIN keys variant.", ErrorCodes::UNKNOWN_SET_DATA_VARIANT);
    }
}

template <typename Maps>
static size_t getTotalRowCountImpl(const Maps & maps, Join::Type type)
{
    switch (type)
    {
    case Join::Type::EMPTY:
        return 0;
    case Join::Type::CROSS:
        return 0;

#define M(NAME)            \
    case Join::Type::NAME: \
        return maps.NAME ? maps.NAME->rowCount() : 0;
        APPLY_FOR_JOIN_VARIANTS(M)
#undef M

    default:
        throw Exception("Unknown JOIN keys variant.", ErrorCodes::UNKNOWN_SET_DATA_VARIANT);
    }
}

template <typename Maps>
static size_t getTotalByteCountImpl(const Maps & maps, Join::Type type)
{
    switch (type)
    {
    case Join::Type::EMPTY:
        return 0;
    case Join::Type::CROSS:
        return 0;

#define M(NAME)            \
    case Join::Type::NAME: \
        return maps.NAME ? maps.NAME->getBufferSizeInBytes() : 0;
        APPLY_FOR_JOIN_VARIANTS(M)
#undef M

    default:
        throw Exception("Unknown JOIN keys variant.", ErrorCodes::UNKNOWN_SET_DATA_VARIANT);
    }
}


template <Join::Type type, typename Value, typename Mapped>
struct KeyGetterForTypeImpl;

template <typename Value, typename Mapped>
struct KeyGetterForTypeImpl<Join::Type::key8, Value, Mapped>
{
    using Type = ColumnsHashing::HashMethodOneNumber<Value, Mapped, UInt8, false>;
};
template <typename Value, typename Mapped>
struct KeyGetterForTypeImpl<Join::Type::key16, Value, Mapped>
{
    using Type = ColumnsHashing::HashMethodOneNumber<Value, Mapped, UInt16, false>;
};
template <typename Value, typename Mapped>
struct KeyGetterForTypeImpl<Join::Type::key32, Value, Mapped>
{
    using Type = ColumnsHashing::HashMethodOneNumber<Value, Mapped, UInt32, false>;
};
template <typename Value, typename Mapped>
struct KeyGetterForTypeImpl<Join::Type::key64, Value, Mapped>
{
    using Type = ColumnsHashing::HashMethodOneNumber<Value, Mapped, UInt64, false>;
};
template <typename Value, typename Mapped>
struct KeyGetterForTypeImpl<Join::Type::key_string, Value, Mapped>
{
    using Type = ColumnsHashing::HashMethodString<Value, Mapped, true, false>;
};
template <typename Value, typename Mapped>
struct KeyGetterForTypeImpl<Join::Type::key_strbinpadding, Value, Mapped>
{
    using Type = ColumnsHashing::HashMethodStringBin<Value, Mapped, true>;
};
template <typename Value, typename Mapped>
struct KeyGetterForTypeImpl<Join::Type::key_strbin, Value, Mapped>
{
    using Type = ColumnsHashing::HashMethodStringBin<Value, Mapped, false>;
};
template <typename Value, typename Mapped>
struct KeyGetterForTypeImpl<Join::Type::key_fixed_string, Value, Mapped>
{
    using Type = ColumnsHashing::HashMethodFixedString<Value, Mapped, true, false>;
};
template <typename Value, typename Mapped>
struct KeyGetterForTypeImpl<Join::Type::keys128, Value, Mapped>
{
    using Type = ColumnsHashing::HashMethodKeysFixed<Value, UInt128, Mapped, false, false>;
};
template <typename Value, typename Mapped>
struct KeyGetterForTypeImpl<Join::Type::keys256, Value, Mapped>
{
    using Type = ColumnsHashing::HashMethodKeysFixed<Value, UInt256, Mapped, false, false>;
};
template <typename Value, typename Mapped>
struct KeyGetterForTypeImpl<Join::Type::serialized, Value, Mapped>
{
    using Type = ColumnsHashing::HashMethodSerialized<Value, Mapped>;
};


template <Join::Type type, typename Data>
struct KeyGetterForType
{
    using Value = typename Data::value_type;
    using Mapped_t = typename Data::mapped_type;
    using Mapped = std::conditional_t<std::is_const_v<Data>, const Mapped_t, Mapped_t>;
    using Type = typename KeyGetterForTypeImpl<type, Value, Mapped>::Type;
};

void Join::initMapImpl(Type type_)
{
    type = type_;

    if (isCrossJoin(kind))
        return;

    if (!getFullness(kind))
    {
        if (strictness == ASTTableJoin::Strictness::Any)
            initImpl(maps_any, type, getBuildConcurrency());
        else
            initImpl(maps_all, type, getBuildConcurrency());
    }
    else
    {
        if (strictness == ASTTableJoin::Strictness::Any)
            initImpl(maps_any_full, type, getBuildConcurrency());
        else
            initImpl(maps_all_full, type, getBuildConcurrency());
    }
}

size_t Join::getTotalRowCount() const
{
    size_t res = 0;

    if (type == Type::CROSS)
    {
        for (const auto & block : blocks)
            res += block.rows();
    }
    else
    {
        res += getTotalRowCountImpl(maps_any, type);
        res += getTotalRowCountImpl(maps_all, type);
        res += getTotalRowCountImpl(maps_any_full, type);
        res += getTotalRowCountImpl(maps_all_full, type);
    }

    return res;
}

size_t Join::getTotalByteCount() const
{
    size_t res = 0;

    if (type == Type::CROSS)
    {
        for (const auto & block : blocks)
            res += block.bytes();
    }
    else
    {
        res += getTotalByteCountImpl(maps_any, type);
        res += getTotalByteCountImpl(maps_all, type);
        res += getTotalByteCountImpl(maps_any_full, type);
        res += getTotalByteCountImpl(maps_all_full, type);
        for (const auto & pool : pools)
        {
            /// note the return value might not be accurate since it does not use lock, but should be enough for current usage
            res += pool->size();
        }
    }

    return res;
}

void Join::setBuildConcurrencyAndInitPool(size_t build_concurrency_)
{
    if (unlikely(build_concurrency > 0))
        throw Exception("Logical error: `setBuildConcurrencyAndInitPool` shouldn't be called more than once", ErrorCodes::LOGICAL_ERROR);
    /// do not set active_build_concurrency because in compile stage, `joinBlock` will be called to get generate header, if active_build_concurrency
    /// is set here, `joinBlock` will hang when used to get header
    build_concurrency = std::max(1, build_concurrency_);

    for (size_t i = 0; i < getBuildConcurrency(); ++i)
        pools.emplace_back(std::make_shared<Arena>());
    // init for non-joined-streams.
    if (getFullness(kind) || isNullAwareSemiFamily(kind))
    {
        for (size_t i = 0; i < getBuildConcurrency(); ++i)
            rows_not_inserted_to_map.push_back(std::make_unique<RowRefList>());
    }
}

void Join::setSampleBlock(const Block & block)
{
    sample_block_with_columns_to_add = materializeBlock(block);

    /// Move from `sample_block_with_columns_to_add` key columns to `sample_block_with_keys`, keeping the order.
    size_t pos = 0;
    while (pos < sample_block_with_columns_to_add.columns())
    {
        const auto & name = sample_block_with_columns_to_add.getByPosition(pos).name;
        if (key_names_right.end() != std::find(key_names_right.begin(), key_names_right.end(), name))
        {
            sample_block_with_keys.insert(sample_block_with_columns_to_add.getByPosition(pos));
            sample_block_with_columns_to_add.erase(pos);
        }
        else
            ++pos;
    }

    size_t num_columns_to_add = sample_block_with_columns_to_add.columns();

    for (size_t i = 0; i < num_columns_to_add; ++i)
    {
        auto & column = sample_block_with_columns_to_add.getByPosition(i);
        if (!column.column)
            column.column = column.type->createColumn();
    }

    /// In case of LEFT and FULL joins, if use_nulls, convert joined columns to Nullable.
    if (isLeftJoin(kind) || kind == ASTTableJoin::Kind::Full)
        for (size_t i = 0; i < num_columns_to_add; ++i)
            convertColumnToNullable(sample_block_with_columns_to_add.getByPosition(i));

    if (isLeftSemiFamily(kind))
        sample_block_with_columns_to_add.insert(ColumnWithTypeAndName(Join::match_helper_type, match_helper_name));
}

void Join::init(const Block & sample_block, size_t build_concurrency_)
{
    if (unlikely(initialized))
        throw Exception("Logical error: Join has been initialized", ErrorCodes::LOGICAL_ERROR);
    initialized = true;
    setBuildConcurrencyAndInitPool(build_concurrency_);
    /// Choose data structure to use for JOIN.
    initMapImpl(chooseMethod(getKeyColumns(key_names_right, sample_block), key_sizes));
    setSampleBlock(sample_block);
}

namespace
{
void insertRowToList(Join::RowRefList * list, Join::RowRefList * elem, Block * stored_block, size_t index)
{
    elem->next = list->next; // NOLINT(clang-analyzer-core.NullDereference)
    list->next = elem;
    elem->block = stored_block;
    elem->row_num = index;
}

/// Inserting an element into a hash table of the form `key -> reference to a string`, which will then be used by JOIN.
template <ASTTableJoin::Strictness STRICTNESS, typename Map, typename KeyGetter>
struct Inserter
{
    static void insert(Map & map, const typename Map::key_type & key, Block * stored_block, size_t i, Arena & pool, std::vector<String> & sort_key_containers);
};

template <typename Map, typename KeyGetter>
struct Inserter<ASTTableJoin::Strictness::Any, Map, KeyGetter>
{
    static void insert(Map & map, KeyGetter & key_getter, Block * stored_block, size_t i, Arena & pool, std::vector<String> & sort_key_container)
    {
        auto emplace_result = key_getter.emplaceKey(map, i, pool, sort_key_container);

        if (emplace_result.isInserted())
            new (&emplace_result.getMapped()) typename Map::mapped_type(stored_block, i);
    }
};

template <typename Map, typename KeyGetter>
struct Inserter<ASTTableJoin::Strictness::All, Map, KeyGetter>
{
    using MappedType = typename Map::mapped_type;
    static void insert(Map & map, KeyGetter & key_getter, Block * stored_block, size_t i, Arena & pool, std::vector<String> & sort_key_container)
    {
        auto emplace_result = key_getter.emplaceKey(map, i, pool, sort_key_container);

        if (emplace_result.isInserted())
            new (&emplace_result.getMapped()) typename Map::mapped_type(stored_block, i);
        else
        {
            /** The first element of the list is stored in the value of the hash table, the rest in the pool.
                 * We will insert each time the element into the second place.
                 * That is, the former second element, if it was, will be the third, and so on.
                 */
            auto elem = reinterpret_cast<MappedType *>(pool.alloc(sizeof(MappedType)));
            insertRowToList(&emplace_result.getMapped(), elem, stored_block, i);
        }
    }
};


template <ASTTableJoin::Strictness STRICTNESS, typename KeyGetter, typename Map, bool has_null_map, bool has_filter_null_map>
void NO_INLINE insertFromBlockImplTypeCase(
    Map & map,
    size_t rows,
    const ColumnRawPtrs & key_columns,
    const Sizes & key_sizes,
    const TiDB::TiDBCollators & collators,
    Block * stored_block,
    ConstNullMapPtr null_map,
    ConstNullMapPtr filter_null_map,
    Join::RowRefList * rows_not_inserted_to_map,
    size_t stream_index,
    Arena & pool)
{
    KeyGetter key_getter(key_columns, key_sizes, collators);
    std::vector<std::string> sort_key_containers;
    sort_key_containers.resize(key_columns.size());

    for (size_t i = 0; i < rows; ++i)
    {
        if (has_filter_null_map && (*filter_null_map)[i])
        {
            continue;
        }
        if (has_null_map && (*null_map)[i])
        {
            if (rows_not_inserted_to_map)
            {
                /// for right/full out join, need to record the rows not inserted to map
                auto * elem = reinterpret_cast<Join::RowRefList *>(pool.alloc(sizeof(Join::RowRefList)));
                insertRowToList(rows_not_inserted_to_map, elem, stored_block, i);
            }
            continue;
        }

        size_t segment_index = stream_index;
        Inserter<STRICTNESS, typename Map::SegmentType::HashTable, KeyGetter>::insert(
            map.getSegmentTable(segment_index),
            key_getter,
            stored_block,
            i,
            pool,
            sort_key_containers);
    }
}

template <ASTTableJoin::Strictness STRICTNESS, typename KeyGetter, typename Map, bool has_null_map, bool has_filter_null_map>
void NO_INLINE insertFromBlockImplTypeCaseWithLock(
    Map & map,
    size_t rows,
    const ColumnRawPtrs & key_columns,
    const Sizes & key_sizes,
    const TiDB::TiDBCollators & collators,
    Block * stored_block,
    ConstNullMapPtr null_map,
    ConstNullMapPtr filter_null_map,
    Join::RowRefList * rows_not_inserted_to_map,
    size_t stream_index,
    Arena & pool)
{
    KeyGetter key_getter(key_columns, key_sizes, collators);
    std::vector<std::string> sort_key_containers(key_columns.size());
    size_t segment_size = map.getSegmentSize();
    /// when inserting with lock, first calculate and save the segment index for each row, then
    /// insert the rows segment by segment to avoid too much conflict. This will introduce some overheads:
    /// 1. key_getter.getKey will be called twice, here we do not cache key because it can not be cached
    /// with relatively low cost(if key is stringRef, just cache a stringRef is meaningless, we need to cache the whole `sort_key_containers`)
    /// 2. hash value is calculated twice, maybe we can refine the code to cache the hash value
    /// 3. extra memory to store the segment index info
    std::vector<std::vector<size_t>> segment_index_info;
    if (has_null_map && rows_not_inserted_to_map)
    {
        segment_index_info.resize(segment_size + 1);
    }
    else
    {
        segment_index_info.resize(segment_size);
    }
    size_t rows_per_seg = rows / segment_index_info.size();
    for (auto & segment_index : segment_index_info)
    {
        segment_index.reserve(rows_per_seg);
    }
    for (size_t i = 0; i < rows; ++i)
    {
        if (has_filter_null_map && (*filter_null_map)[i])
        {
            continue;
        }
        if (has_null_map && (*null_map)[i])
        {
            if (rows_not_inserted_to_map)
                segment_index_info[segment_index_info.size() - 1].push_back(i);
            continue;
        }
        auto key_holder = key_getter.getKeyHolder(i, &pool, sort_key_containers);
        auto key = keyHolderGetKey(key_holder);
        size_t segment_index = 0;
        size_t hash_value = 0;
        if (!ZeroTraits::check(key))
        {
            hash_value = map.hash(key);
            segment_index = hash_value % segment_size;
        }
        segment_index_info[segment_index].push_back(i);
        keyHolderDiscardKey(key_holder);
    }
    for (size_t insert_index = 0; insert_index < segment_index_info.size(); insert_index++)
    {
        FAIL_POINT_TRIGGER_EXCEPTION(FailPoints::random_join_build_failpoint);
        size_t segment_index = (insert_index + stream_index) % segment_index_info.size();
        if (segment_index == segment_size)
        {
            /// null value
            /// here ignore mutex because rows_not_inserted_to_map is privately owned by each stream thread
            for (auto index : segment_index_info[segment_index])
            {
                /// for right/full out join or null-aware semi join, need to record the rows not inserted to map
                auto * elem = reinterpret_cast<Join::RowRefList *>(pool.alloc(sizeof(Join::RowRefList)));
                insertRowToList(rows_not_inserted_to_map, elem, stored_block, index);
            }
        }
        else
        {
            std::lock_guard lk(map.getSegmentMutex(segment_index));
            for (size_t i = 0; i < segment_index_info[segment_index].size(); ++i)
            {
                Inserter<STRICTNESS, typename Map::SegmentType::HashTable, KeyGetter>::insert(map.getSegmentTable(segment_index), key_getter, stored_block, segment_index_info[segment_index][i], pool, sort_key_containers);
            }
        }
    }
}

template <ASTTableJoin::Strictness STRICTNESS, typename KeyGetter, typename Map>
void insertFromBlockImplType(
    Map & map,
    size_t rows,
    const ColumnRawPtrs & key_columns,
    const Sizes & key_sizes,
    const TiDB::TiDBCollators & collators,
    Block * stored_block,
    ConstNullMapPtr null_map,
    ConstNullMapPtr filter_null_map,
    Join::RowRefList * rows_not_inserted_to_map,
    size_t stream_index,
    size_t insert_concurrency,
    Arena & pool,
    bool enable_fine_grained_shuffle)
{
    if (insert_concurrency > 1 && !enable_fine_grained_shuffle)
    {
        if (null_map && filter_null_map)
            insertFromBlockImplTypeCaseWithLock<STRICTNESS, KeyGetter, Map, true, true>(map, rows, key_columns, key_sizes, collators, stored_block, null_map, filter_null_map, rows_not_inserted_to_map, stream_index, pool);
        else if (null_map)
            insertFromBlockImplTypeCaseWithLock<STRICTNESS, KeyGetter, Map, true, false>(map, rows, key_columns, key_sizes, collators, stored_block, null_map, filter_null_map, rows_not_inserted_to_map, stream_index, pool);
        else if (filter_null_map)
            insertFromBlockImplTypeCaseWithLock<STRICTNESS, KeyGetter, Map, false, true>(map, rows, key_columns, key_sizes, collators, stored_block, null_map, filter_null_map, rows_not_inserted_to_map, stream_index, pool);
        else
            insertFromBlockImplTypeCaseWithLock<STRICTNESS, KeyGetter, Map, false, false>(map, rows, key_columns, key_sizes, collators, stored_block, null_map, filter_null_map, rows_not_inserted_to_map, stream_index, pool);
    }
    else
    {
        if (!enable_fine_grained_shuffle)
            RUNTIME_CHECK(stream_index == 0);
        if (null_map && filter_null_map)
            insertFromBlockImplTypeCase<STRICTNESS, KeyGetter, Map, true, true>(map, rows, key_columns, key_sizes, collators, stored_block, null_map, filter_null_map, rows_not_inserted_to_map, stream_index, pool);
        else if (null_map)
            insertFromBlockImplTypeCase<STRICTNESS, KeyGetter, Map, true, false>(map, rows, key_columns, key_sizes, collators, stored_block, null_map, filter_null_map, rows_not_inserted_to_map, stream_index, pool);
        else if (filter_null_map)
            insertFromBlockImplTypeCase<STRICTNESS, KeyGetter, Map, false, true>(map, rows, key_columns, key_sizes, collators, stored_block, null_map, filter_null_map, rows_not_inserted_to_map, stream_index, pool);
        else
            insertFromBlockImplTypeCase<STRICTNESS, KeyGetter, Map, false, false>(map, rows, key_columns, key_sizes, collators, stored_block, null_map, filter_null_map, rows_not_inserted_to_map, stream_index, pool);
    }
}

template <ASTTableJoin::Strictness STRICTNESS, typename Maps>
void insertFromBlockImpl(
    Join::Type type,
    Maps & maps,
    size_t rows,
    const ColumnRawPtrs & key_columns,
    const Sizes & key_sizes,
    const TiDB::TiDBCollators & collators,
    Block * stored_block,
    ConstNullMapPtr null_map,
    ConstNullMapPtr filter_null_map,
    Join::RowRefList * rows_not_inserted_to_map,
    size_t stream_index,
    size_t insert_concurrency,
    Arena & pool,
    bool enable_fine_grained_shuffle)
{
    switch (type)
    {
    case Join::Type::EMPTY:
        break;
    case Join::Type::CROSS:
        break; /// Do nothing. We have already saved block, and it is enough.

#define M(TYPE)                                                                                                                                \
    case Join::Type::TYPE:                                                                                                                     \
        insertFromBlockImplType<STRICTNESS, typename KeyGetterForType<Join::Type::TYPE, std::remove_reference_t<decltype(*maps.TYPE)>>::Type>( \
            *maps.TYPE,                                                                                                                        \
            rows,                                                                                                                              \
            key_columns,                                                                                                                       \
            key_sizes,                                                                                                                         \
            collators,                                                                                                                         \
            stored_block,                                                                                                                      \
            null_map,                                                                                                                          \
            filter_null_map,                                                                                                                   \
            rows_not_inserted_to_map,                                                                                                          \
            stream_index,                                                                                                                      \
            insert_concurrency,                                                                                                                \
            pool,                                                                                                                              \
            enable_fine_grained_shuffle);                                                                                                      \
        break;
        APPLY_FOR_JOIN_VARIANTS(M)
#undef M

    default:
        throw Exception("Unknown JOIN keys variant.", ErrorCodes::UNKNOWN_SET_DATA_VARIANT);
    }
}
} // namespace

void recordFilteredRows(const Block & block, const String & filter_column, ColumnPtr & null_map_holder, ConstNullMapPtr & null_map)
{
    if (filter_column.empty())
        return;
    auto column = block.getByName(filter_column).column;
    if (column->isColumnConst())
        column = column->convertToFullColumnIfConst();
    const PaddedPODArray<UInt8> * column_data;
    if (column->isColumnNullable())
    {
        const auto & column_nullable = static_cast<const ColumnNullable &>(*column);
        if (!null_map_holder)
        {
            null_map_holder = column_nullable.getNullMapColumnPtr();
        }
        else
        {
            MutableColumnPtr mutable_null_map_holder = (*std::move(null_map_holder)).mutate();

            PaddedPODArray<UInt8> & mutable_null_map = static_cast<ColumnUInt8 &>(*mutable_null_map_holder).getData();
            const PaddedPODArray<UInt8> & other_null_map = column_nullable.getNullMapData();
            for (size_t i = 0, size = mutable_null_map.size(); i < size; ++i)
                mutable_null_map[i] |= other_null_map[i];

            null_map_holder = std::move(mutable_null_map_holder);
        }
        column_data = &static_cast<const ColumnVector<UInt8> *>(column_nullable.getNestedColumnPtr().get())->getData();
    }
    else
    {
        if (!null_map_holder)
        {
            null_map_holder = ColumnVector<UInt8>::create(column->size(), 0);
        }
        column_data = &static_cast<const ColumnVector<UInt8> *>(column.get())->getData();
    }

    MutableColumnPtr mutable_null_map_holder = (*std::move(null_map_holder)).mutate();
    PaddedPODArray<UInt8> & mutable_null_map = static_cast<ColumnUInt8 &>(*mutable_null_map_holder).getData();

    for (size_t i = 0, size = column_data->size(); i < size; ++i)
        mutable_null_map[i] |= !(*column_data)[i];

    null_map_holder = std::move(mutable_null_map_holder);

    null_map = &static_cast<const ColumnUInt8 &>(*null_map_holder).getData();
}

/// the block should be valid.
void Join::insertFromBlock(const Block & block, size_t stream_index)
{
    assert(stream_index < getBuildConcurrency());

    if (unlikely(!initialized))
        throw Exception("Logical error: Join was not initialized", ErrorCodes::LOGICAL_ERROR);
    Block * stored_block = nullptr;
    {
        std::lock_guard lk(blocks_lock);
        total_input_build_rows += block.rows();
        blocks.push_back(block);
        stored_block = &blocks.back();
    }
    insertFromBlockInternal(stored_block, stream_index);
}

void Join::insertFromBlockInternal(Block * stored_block, size_t stream_index)
{
    size_t keys_size = key_names_right.size();
    ColumnRawPtrs key_columns(keys_size);

    const Block & block = *stored_block;

    /// Rare case, when keys are constant. To avoid code bloat, simply materialize them.
    /// Note: this variable can't be removed because it will take smart pointers' lifecycle to the end of this function.
    Columns materialized_columns;

    /// Memoize key columns to work.
    for (size_t i = 0; i < keys_size; ++i)
    {
        key_columns[i] = block.getByName(key_names_right[i]).column.get();

        if (ColumnPtr converted = key_columns[i]->convertToFullColumnIfConst())
        {
            materialized_columns.emplace_back(converted);
            key_columns[i] = materialized_columns.back().get();
        }
    }

    /// We will insert to the map only keys, where all components are not NULL.
    ColumnPtr null_map_holder;
    ConstNullMapPtr null_map{};
    extractNestedColumnsAndNullMap(key_columns, null_map_holder, null_map);
    ColumnPtr filter_null_map_holder;
    ConstNullMapPtr filter_null_map{};
    if (isNullAwareSemiFamily(kind))
    {
        /// Use another null_map to record the filtered rows.
        recordFilteredRows(block, right_filter_column, filter_null_map_holder, filter_null_map);
    }
    else
    {
        /// Reuse null_map to record the filtered rows, the rows contains NULL or does not
        /// match the join filter will not insert to the maps
        recordFilteredRows(block, right_filter_column, null_map_holder, null_map);
    }

    size_t rows = block.rows();

    if (getFullness(kind))
    {
        /** Move the key columns to the beginning of the block.
          * This is where NonJoinedBlockInputStream will expect.
          */
        size_t key_num = 0;
        for (const auto & name : key_names_right)
        {
            size_t pos = stored_block->getPositionByName(name);
            ColumnWithTypeAndName col = stored_block->safeGetByPosition(pos);
            stored_block->erase(pos);
            stored_block->insert(key_num, std::move(col));
            ++key_num;
        }
    }
    else
    {
        /// Remove the key columns from stored_block, as they are not needed.
        for (const auto & name : key_names_right)
            stored_block->erase(stored_block->getPositionByName(name));
    }

    size_t size = stored_block->columns();

    /// Rare case, when joined columns are constant. To avoid code bloat, simply materialize them.
    for (size_t i = 0; i < size; ++i)
    {
        ColumnPtr col = stored_block->safeGetByPosition(i).column;
        if (ColumnPtr converted = col->convertToFullColumnIfConst())
            stored_block->safeGetByPosition(i).column = converted;
    }

    /// In case of LEFT and FULL joins, if use_nulls, convert joined columns to Nullable.
    if (isLeftJoin(kind) || kind == ASTTableJoin::Kind::Full)
    {
        for (size_t i = getFullness(kind) ? keys_size : 0; i < size; ++i)
        {
            convertColumnToNullable(stored_block->getByPosition(i));
        }
    }

    if (!isCrossJoin(kind))
    {
        /// Fill the hash table.
        if (isNullAwareSemiFamily(kind))
        {
            if (strictness == ASTTableJoin::Strictness::Any)
                insertFromBlockImpl<ASTTableJoin::Strictness::Any>(type, maps_any, rows, key_columns, key_sizes, collators, stored_block, null_map, filter_null_map, rows_not_inserted_to_map[stream_index].get(), stream_index, getBuildConcurrency(), *pools[stream_index], enable_fine_grained_shuffle);
            else
                insertFromBlockImpl<ASTTableJoin::Strictness::All>(type, maps_all, rows, key_columns, key_sizes, collators, stored_block, null_map, filter_null_map, rows_not_inserted_to_map[stream_index].get(), stream_index, getBuildConcurrency(), *pools[stream_index], enable_fine_grained_shuffle);
        }
        else if (getFullness(kind))
        {
            if (strictness == ASTTableJoin::Strictness::Any)
                insertFromBlockImpl<ASTTableJoin::Strictness::Any>(type, maps_any_full, rows, key_columns, key_sizes, collators, stored_block, null_map, filter_null_map, rows_not_inserted_to_map[stream_index].get(), stream_index, getBuildConcurrency(), *pools[stream_index], enable_fine_grained_shuffle);
            else
                insertFromBlockImpl<ASTTableJoin::Strictness::All>(type, maps_all_full, rows, key_columns, key_sizes, collators, stored_block, null_map, filter_null_map, rows_not_inserted_to_map[stream_index].get(), stream_index, getBuildConcurrency(), *pools[stream_index], enable_fine_grained_shuffle);
        }
        else
        {
            if (strictness == ASTTableJoin::Strictness::Any)
                insertFromBlockImpl<ASTTableJoin::Strictness::Any>(type, maps_any, rows, key_columns, key_sizes, collators, stored_block, null_map, nullptr, nullptr, stream_index, getBuildConcurrency(), *pools[stream_index], enable_fine_grained_shuffle);
            else
                insertFromBlockImpl<ASTTableJoin::Strictness::All>(type, maps_all, rows, key_columns, key_sizes, collators, stored_block, null_map, nullptr, nullptr, stream_index, getBuildConcurrency(), *pools[stream_index], enable_fine_grained_shuffle);
        }
    }
}


namespace
{
template <ASTTableJoin::Kind KIND, ASTTableJoin::Strictness STRICTNESS, typename Map>
struct Adder;

template <typename Map>
struct Adder<ASTTableJoin::Kind::Left, ASTTableJoin::Strictness::Any, Map>
{
    static bool addFound(const typename Map::SegmentType::HashTable::ConstLookupResult & it, size_t num_columns_to_add, MutableColumns & added_columns, size_t /*i*/, IColumn::Filter * /*filter*/, IColumn::Offset & /*current_offset*/, IColumn::Offsets * /*offsets*/, const std::vector<size_t> & right_indexes, ProbeProcessInfo & /*probe_process_info*/)
    {
        for (size_t j = 0; j < num_columns_to_add; ++j)
            added_columns[j]->insertFrom(*it->getMapped().block->getByPosition(right_indexes[j]).column.get(), it->getMapped().row_num);
        return false;
    }

    static bool addNotFound(size_t num_columns_to_add, MutableColumns & added_columns, size_t /*i*/, IColumn::Filter * /*filter*/, IColumn::Offset & /*current_offset*/, IColumn::Offsets * /*offsets*/, ProbeProcessInfo & /*probe_process_info*/)
    {
        for (size_t j = 0; j < num_columns_to_add; ++j)
            added_columns[j]->insertDefault();
        return false;
    }
};

template <typename Map>
struct Adder<ASTTableJoin::Kind::Inner, ASTTableJoin::Strictness::Any, Map>
{
    static bool addFound(const typename Map::SegmentType::HashTable::ConstLookupResult & it, size_t num_columns_to_add, MutableColumns & added_columns, size_t i, IColumn::Filter * filter, IColumn::Offset & /*current_offset*/, IColumn::Offsets * /*offsets*/, const std::vector<size_t> & right_indexes, ProbeProcessInfo & /*probe_process_info*/)
    {
        (*filter)[i] = 1;

        for (size_t j = 0; j < num_columns_to_add; ++j)
            added_columns[j]->insertFrom(*it->getMapped().block->getByPosition(right_indexes[j]).column.get(), it->getMapped().row_num);

        return false;
    }

    static bool addNotFound(size_t /*num_columns_to_add*/, MutableColumns & /*added_columns*/, size_t i, IColumn::Filter * filter, IColumn::Offset & /*current_offset*/, IColumn::Offsets * /*offsets*/, ProbeProcessInfo & /*probe_process_info*/)
    {
        (*filter)[i] = 0;
        return false;
    }
};

template <typename Map>
struct Adder<ASTTableJoin::Kind::Anti, ASTTableJoin::Strictness::Any, Map>
{
    static bool addFound(const typename Map::SegmentType::HashTable::ConstLookupResult & /*it*/, size_t /*num_columns_to_add*/, MutableColumns & /*added_columns*/, size_t i, IColumn::Filter * filter, IColumn::Offset & /*current_offset*/, IColumn::Offsets * /*offsets*/, const std::vector<size_t> & /*right_indexes*/, ProbeProcessInfo & /*probe_process_info*/)
    {
        (*filter)[i] = 0;
        return false;
    }

    static bool addNotFound(size_t num_columns_to_add, MutableColumns & added_columns, size_t i, IColumn::Filter * filter, IColumn::Offset & /*current_offset*/, IColumn::Offsets * /*offsets*/, ProbeProcessInfo & /*probe_process_info*/)
    {
        (*filter)[i] = 1;
        for (size_t j = 0; j < num_columns_to_add; ++j)
            added_columns[j]->insertDefault();
        return false;
    }
};

template <typename Map>
struct Adder<ASTTableJoin::Kind::LeftSemi, ASTTableJoin::Strictness::Any, Map>
{
    static bool addFound(const typename Map::SegmentType::HashTable::ConstLookupResult & /*it*/, size_t num_columns_to_add, MutableColumns & added_columns, size_t /*i*/, IColumn::Filter * /*filter*/, IColumn::Offset & /*current_offset*/, IColumn::Offsets * /*offsets*/, const std::vector<size_t> & /*right_indexes*/, ProbeProcessInfo & /*probe_process_info*/)
    {
        for (size_t j = 0; j < num_columns_to_add - 1; ++j)
            added_columns[j]->insertDefault();
        added_columns[num_columns_to_add - 1]->insert(FIELD_INT8_1);
        return false;
    }

    static bool addNotFound(size_t num_columns_to_add, MutableColumns & added_columns, size_t /*i*/, IColumn::Filter * /*filter*/, IColumn::Offset & /*current_offset*/, IColumn::Offsets * /*offsets*/, ProbeProcessInfo & /*probe_process_info*/)
    {
        for (size_t j = 0; j < num_columns_to_add - 1; ++j)
            added_columns[j]->insertDefault();
        added_columns[num_columns_to_add - 1]->insert(FIELD_INT8_0);
        return false;
    }
};

template <typename Map>
struct Adder<ASTTableJoin::Kind::LeftSemi, ASTTableJoin::Strictness::All, Map>
{
    static bool addFound(const typename Map::SegmentType::HashTable::ConstLookupResult & it, size_t num_columns_to_add, MutableColumns & added_columns, size_t i, IColumn::Filter * /*filter*/, IColumn::Offset & current_offset, IColumn::Offsets * offsets, const std::vector<size_t> & right_indexes, ProbeProcessInfo & /*probe_process_info*/)
    {
        for (auto current = &static_cast<const typename Map::mapped_type::Base_t &>(it->getMapped()); current != nullptr; current = current->next)
        {
            for (size_t j = 0; j < num_columns_to_add - 1; ++j)
                added_columns[j]->insertFrom(*current->block->getByPosition(right_indexes[j]).column.get(), current->row_num);
            ++current_offset;
        }
        (*offsets)[i] = current_offset;
        /// we insert only one row to `match-helper` for each row of left block
        /// so before the execution of `HandleOtherConditions`, column sizes of temporary block may be different.
        added_columns[num_columns_to_add - 1]->insert(FIELD_INT8_1);
        return false;
    }

    static bool addNotFound(size_t num_columns_to_add, MutableColumns & added_columns, size_t i, IColumn::Filter * /*filter*/, IColumn::Offset & current_offset, IColumn::Offsets * offsets, ProbeProcessInfo & /*probe_process_info*/)
    {
        ++current_offset;
        (*offsets)[i] = current_offset;

        for (size_t j = 0; j < num_columns_to_add - 1; ++j)
            added_columns[j]->insertDefault();
        added_columns[num_columns_to_add - 1]->insert(FIELD_INT8_0);
        return false;
    }
};

template <ASTTableJoin::Kind KIND, typename Map>
struct Adder<KIND, ASTTableJoin::Strictness::All, Map>
{
    static bool addFound(const typename Map::SegmentType::HashTable::ConstLookupResult & it, size_t num_columns_to_add, MutableColumns & added_columns, size_t i, IColumn::Filter * filter, IColumn::Offset & current_offset, IColumn::Offsets * offsets, const std::vector<size_t> & right_indexes, ProbeProcessInfo & probe_process_info)
    {
        size_t rows_joined = 0;
        // If there are too many rows in the column to split, record the number of rows that have been expanded for next read.
        // and it means the rows in this block are not joined finish.

        for (auto current = &static_cast<const typename Map::mapped_type::Base_t &>(it->getMapped()); current != nullptr; current = current->next)
            ++rows_joined;

        if (current_offset && current_offset + rows_joined > probe_process_info.max_block_size)
        {
            return true;
        }

        for (auto current = &static_cast<const typename Map::mapped_type::Base_t &>(it->getMapped()); current != nullptr; current = current->next)
        {
            for (size_t j = 0; j < num_columns_to_add; ++j)
                added_columns[j]->insertFrom(*current->block->getByPosition(right_indexes[j]).column.get(), current->row_num);
        }

        current_offset += rows_joined;
        (*offsets)[i] = current_offset;
        if constexpr (KIND == ASTTableJoin::Kind::Anti)
            /// anti join with other condition is very special: if the row is matched during probe stage, we can not throw it
            /// away because it might failed in other condition, so we add the matched rows to the result, but set (*filter)[i] = 0
            /// to indicate that the row is matched during probe stage, this will be used in handleOtherConditions
            (*filter)[i] = 0;

        return false;
    }

    static bool addNotFound(size_t num_columns_to_add, MutableColumns & added_columns, size_t i, IColumn::Filter * filter, IColumn::Offset & current_offset, IColumn::Offsets * offsets, ProbeProcessInfo & probe_process_info)
    {
        if constexpr (KIND == ASTTableJoin::Kind::Inner)
        {
            (*offsets)[i] = current_offset;
        }
        else
        {
            if (current_offset && current_offset + 1 > probe_process_info.max_block_size)
            {
                return true;
            }
            if (KIND == ASTTableJoin::Kind::Anti)
                (*filter)[i] = 1;
            ++current_offset;
            (*offsets)[i] = current_offset;

            for (size_t j = 0; j < num_columns_to_add; ++j)
                added_columns[j]->insertDefault();
        }
        return false;
    }
};

template <ASTTableJoin::Kind KIND, ASTTableJoin::Strictness STRICTNESS, typename KeyGetter, typename Map, bool has_null_map>
void NO_INLINE joinBlockImplTypeCase(
    const Map & map,
    size_t rows,
    const ColumnRawPtrs & key_columns,
    const Sizes & key_sizes,
    MutableColumns & added_columns,
    ConstNullMapPtr null_map,
    std::unique_ptr<IColumn::Filter> & filter,
    IColumn::Offset & current_offset,
    std::unique_ptr<IColumn::Offsets> & offsets_to_replicate,
    const std::vector<size_t> & right_indexes,
    const TiDB::TiDBCollators & collators,
    bool enable_fine_grained_shuffle,
    size_t fine_grained_shuffle_count,
    ProbeProcessInfo & probe_process_info)
{
    if (rows == 0)
    {
        probe_process_info.all_rows_joined_finish = true;
        return;
    }

    assert(probe_process_info.start_row < rows);

    size_t num_columns_to_add = right_indexes.size();

    KeyGetter key_getter(key_columns, key_sizes, collators);
    std::vector<std::string> sort_key_containers;
    sort_key_containers.resize(key_columns.size());
    Arena pool;
    WeakHash32 shuffle_hash(0); /// reproduce hash values in FinedGrainedShuffleWriter
    if (enable_fine_grained_shuffle && rows > 0)
    {
        /// TODO: consider adding a virtual column in Sender side to avoid computing cost and potential inconsistency by heterogeneous envs(AMD64, ARM64)
        /// Note: 1. Not sure, if inconsistency will do happen in heterogeneous envs
        ///       2. Virtual column would take up a little more network bandwidth, might lead to poor performance if network was bottleneck
        /// Currently, the computation cost is tolerable, since it's a very simple crc32 hash algorithm, and heterogeneous envs support is not considered
        HashBaseWriterHelper::computeHash(rows,
                                          key_columns,
                                          collators,
                                          sort_key_containers,
                                          shuffle_hash);
    }

    size_t segment_size = map.getSegmentSize();
    const auto & shuffle_hash_data = shuffle_hash.getData();
    assert(probe_process_info.start_row < rows);
    size_t i;
    bool block_full = false;
    for (i = probe_process_info.start_row; i < rows; ++i)
    {
        if (has_null_map && (*null_map)[i])
        {
            block_full = Adder<KIND, STRICTNESS, Map>::addNotFound(
                num_columns_to_add,
                added_columns,
                i,
                filter.get(),
                current_offset,
                offsets_to_replicate.get(),
                probe_process_info);
        }
        else
        {
            auto key_holder = key_getter.getKeyHolder(i, &pool, sort_key_containers);
            auto key = keyHolderGetKey(key_holder);
            size_t hash_value = 0;
            bool zero_flag = ZeroTraits::check(key);
            if (segment_size > 0 && !zero_flag)
            {
                hash_value = map.hash(key);
            }

            size_t segment_index = 0;
            if (enable_fine_grained_shuffle)
            {
                RUNTIME_CHECK(segment_size > 0);
                /// Need to calculate the correct segment_index so that rows with same key will map to the same segment_index both in Build and Prob
                /// The "reproduce" of segment_index generated in Build phase relies on the facts that:
                /// Possible pipelines(FineGrainedShuffleWriter => ExchangeReceiver => HashBuild)
                /// 1. In FineGrainedShuffleWriter, selector value finally maps to packet_stream_id by '% fine_grained_shuffle_count'
                /// 2. In ExchangeReceiver, build_stream_id = packet_stream_id % build_stream_count;
                /// 3. In HashBuild, build_concurrency decides map's segment size, and build_steam_id decides the segment index
                auto packet_stream_id = shuffle_hash_data[i] % fine_grained_shuffle_count;
                if likely (fine_grained_shuffle_count == segment_size)
                    segment_index = packet_stream_id;
                else
                    segment_index = packet_stream_id % segment_size;
            }
            else
            {
                if (segment_size > 0 && !zero_flag)
                {
                    segment_index = hash_value % segment_size;
                }
            }

            auto & internal_map = map.getSegmentTable(segment_index);
            /// do not require segment lock because in join, the hash table can not be changed in probe stage.
            auto it = segment_size > 0 ? internal_map.find(key, hash_value) : internal_map.find(key);
            if (it != internal_map.end())
            {
                it->getMapped().setUsed();
                block_full = Adder<KIND, STRICTNESS, Map>::addFound(
                    it,
                    num_columns_to_add,
                    added_columns,
                    i,
                    filter.get(),
                    current_offset,
                    offsets_to_replicate.get(),
                    right_indexes,
                    probe_process_info);
            }
            else
                block_full = Adder<KIND, STRICTNESS, Map>::addNotFound(
                    num_columns_to_add,
                    added_columns,
                    i,
                    filter.get(),
                    current_offset,
                    offsets_to_replicate.get(),
                    probe_process_info);
            keyHolderDiscardKey(key_holder);
        }

        // if block_full is true means that the current offset is greater than max_block_size, we need break the loop.
        if (block_full)
        {
            break;
        }
    }

    probe_process_info.end_row = i;
    // if i == rows, it means that all probe rows have been joined finish.
    probe_process_info.all_rows_joined_finish = (i == rows);
}

template <ASTTableJoin::Kind KIND, ASTTableJoin::Strictness STRICTNESS, typename KeyGetter, typename Map>
void joinBlockImplType(
    const Map & map,
    size_t rows,
    const ColumnRawPtrs & key_columns,
    const Sizes & key_sizes,
    MutableColumns & added_columns,
    ConstNullMapPtr null_map,
    std::unique_ptr<IColumn::Filter> & filter,
    IColumn::Offset & current_offset,
    std::unique_ptr<IColumn::Offsets> & offsets_to_replicate,
    const std::vector<size_t> & right_indexes,
    const TiDB::TiDBCollators & collators,
    bool enable_fine_grained_shuffle,
    size_t fine_grained_shuffle_count,
    ProbeProcessInfo & probe_process_info)
{
    if (null_map)
        joinBlockImplTypeCase<KIND, STRICTNESS, KeyGetter, Map, true>(
            map,
            rows,
            key_columns,
            key_sizes,
            added_columns,
            null_map,
            filter,
            current_offset,
            offsets_to_replicate,
            right_indexes,
            collators,
            enable_fine_grained_shuffle,
            fine_grained_shuffle_count,
            probe_process_info);
    else
        joinBlockImplTypeCase<KIND, STRICTNESS, KeyGetter, Map, false>(
            map,
            rows,
            key_columns,
            key_sizes,
            added_columns,
            null_map,
            filter,
            current_offset,
            offsets_to_replicate,
            right_indexes,
            collators,
            enable_fine_grained_shuffle,
            fine_grained_shuffle_count,
            probe_process_info);
}
} // namespace

void mergeNullAndFilterResult(Block & block, ColumnVector<UInt8>::Container & filter_column, const String & filter_column_name, bool null_as_true)
{
    auto orig_filter_column = block.getByName(filter_column_name).column;
    if (orig_filter_column->isColumnConst())
        orig_filter_column = orig_filter_column->convertToFullColumnIfConst();
    if (orig_filter_column->isColumnNullable())
    {
        const auto * nullable_column = checkAndGetColumn<ColumnNullable>(orig_filter_column.get());
        const auto & nested_column_data = static_cast<const ColumnVector<UInt8> *>(nullable_column->getNestedColumnPtr().get())->getData();
        for (size_t i = 0; i < nullable_column->size(); ++i)
        {
            if (filter_column[i] == 0)
                continue;
            if (nullable_column->isNullAt(i))
                filter_column[i] = null_as_true;
            else
                filter_column[i] = filter_column[i] && nested_column_data[i];
        }
    }
    else
    {
        const auto * other_filter_column = checkAndGetColumn<ColumnVector<UInt8>>(orig_filter_column.get());
        const auto & other_filter_column_data = static_cast<const ColumnVector<UInt8> *>(other_filter_column)->getData();
        for (size_t i = 0; i < other_filter_column->size(); ++i)
            filter_column[i] = filter_column[i] && other_filter_column_data[i];
    }
}

/**
 * handle other join conditions
 * Join Kind/Strictness               ALL               ANY
 *     INNER                    TiDB inner join    TiDB semi join
 *     LEFT                     TiDB left join     should not happen
 *     RIGHT                    should not happen  should not happen
 *     ANTI                     should not happen  TiDB anti semi join
 * @param block
 * @param offsets_to_replicate
 * @param left_table_columns
 * @param right_table_columns
 */
void Join::handleOtherConditions(Block & block, std::unique_ptr<IColumn::Filter> & anti_filter, std::unique_ptr<IColumn::Offsets> & offsets_to_replicate, const std::vector<size_t> & right_table_columns) const
{
    other_condition_ptr->execute(block);

    auto filter_column = ColumnUInt8::create();
    auto & filter = filter_column->getData();
    filter.assign(block.rows(), static_cast<UInt8>(1));
    if (!other_filter_column.empty())
    {
        mergeNullAndFilterResult(block, filter, other_filter_column, false);
    }

    ColumnUInt8::Container row_filter(filter.size(), 0);

    if (isLeftSemiFamily(kind))
    {
        const auto helper_pos = block.getPositionByName(match_helper_name);

        const auto * old_match_nullable = checkAndGetColumn<ColumnNullable>(block.safeGetByPosition(helper_pos).column.get());
        const auto & old_match_vec = static_cast<const ColumnVector<Int8> *>(old_match_nullable->getNestedColumnPtr().get())->getData();

        {
            /// we assume there is no null value in the `match-helper` column after adder<>().
            if (!mem_utils::memoryIsZero(old_match_nullable->getNullMapData().data(), old_match_nullable->getNullMapData().size()))
                throw Exception("T here shouldn't be null before merging other conditions.", ErrorCodes::LOGICAL_ERROR);
        }

        const auto rows = offsets_to_replicate->size();
        if (old_match_vec.size() != rows)
            throw Exception("Size of column match-helper must be equal to column size of left block.", ErrorCodes::LOGICAL_ERROR);

        auto match_col = ColumnInt8::create(rows, 0);
        auto & match_vec = match_col->getData();
        auto match_nullmap = ColumnUInt8::create(rows, 0);
        auto & match_nullmap_vec = match_nullmap->getData();

        /// nullmap and data of `other_eq_filter_from_in_column`.
        const ColumnUInt8::Container *eq_in_vec = nullptr, *eq_in_nullmap = nullptr;
        if (!other_eq_filter_from_in_column.empty())
        {
            auto orig_filter_column = block.getByName(other_eq_filter_from_in_column).column;
            if (orig_filter_column->isColumnConst())
                orig_filter_column = orig_filter_column->convertToFullColumnIfConst();
            if (orig_filter_column->isColumnNullable())
            {
                const auto * nullable_column = checkAndGetColumn<ColumnNullable>(orig_filter_column.get());
                eq_in_vec = &static_cast<const ColumnVector<UInt8> *>(nullable_column->getNestedColumnPtr().get())->getData();
                eq_in_nullmap = &nullable_column->getNullMapData();
            }
            else
                eq_in_vec = &checkAndGetColumn<ColumnUInt8>(orig_filter_column.get())->getData();
        }

        /// for (anti)leftSemi join, we should keep only one row for each original row of left table.
        /// and because it is semi join, we needn't save columns of right table, so we just keep the first replica.
        for (size_t i = 0; i < offsets_to_replicate->size(); ++i)
        {
            size_t prev_offset = i > 0 ? (*offsets_to_replicate)[i - 1] : 0;
            size_t current_offset = (*offsets_to_replicate)[i];

            row_filter[prev_offset] = 1;
            if (old_match_vec[i] == 0)
                continue;

            /// fill match_vec and match_nullmap_vec
            /// if there is `1` in filter, match_vec is 1.
            /// if there is `null` in eq_in_nullmap, match_nullmap_vec is 1.
            /// else, match_vec is 0.

            bool has_row_matched = false, has_row_null = false;
            for (size_t index = prev_offset; index < current_offset; index++)
            {
                if (!filter[index])
                    continue;
                if (eq_in_nullmap && (*eq_in_nullmap)[index])
                    has_row_null = true;
                else if (!eq_in_vec || (*eq_in_vec)[index])
                {
                    has_row_matched = true;
                    break;
                }
            }

            if (has_row_matched)
                match_vec[i] = 1;
            else if (has_row_null)
                match_nullmap_vec[i] = 1;
        }

        for (size_t i = 0; i < block.columns(); ++i)
            if (i != helper_pos)
                block.getByPosition(i).column = block.getByPosition(i).column->filter(row_filter, -1);
        block.safeGetByPosition(helper_pos).column = ColumnNullable::create(std::move(match_col), std::move(match_nullmap));
        return;
    }

    if (!other_eq_filter_from_in_column.empty())
    {
        /// other_eq_filter_from_in_column is used in anti semi join:
        /// if there is a row that return null or false for other_condition, then for anti semi join, this row should be returned.
        /// otherwise, it will check other_eq_filter_from_in_column, if other_eq_filter_from_in_column return false, this row should
        /// be returned, if other_eq_filter_from_in_column return true or null this row should not be returned.
        mergeNullAndFilterResult(block, filter, other_eq_filter_from_in_column, isAntiJoin(kind));
    }

    if (isInnerJoin(kind) && original_strictness == ASTTableJoin::Strictness::All)
    {
        /// inner join, just use other_filter_column to filter result
        for (size_t i = 0; i < block.columns(); ++i)
            block.safeGetByPosition(i).column = block.safeGetByPosition(i).column->filter(filter, -1);
        return;
    }

    for (size_t i = 0, prev_offset = 0; i < offsets_to_replicate->size(); ++i)
    {
        size_t current_offset = (*offsets_to_replicate)[i];
        bool has_row_kept = false;
        for (size_t index = prev_offset; index < current_offset; index++)
        {
            if (original_strictness == ASTTableJoin::Strictness::Any)
            {
                /// for semi/anti join, at most one row is kept
                row_filter[index] = !has_row_kept && filter[index];
            }
            else
            {
                /// original strictness = ALL && kind = Anti should not happen
                row_filter[index] = filter[index];
            }
            if (row_filter[index])
                has_row_kept = true;
        }
        if (prev_offset < current_offset)
        {
            /// for outer join, at least one row must be kept
            if (isLeftJoin(kind) && !has_row_kept)
                row_filter[prev_offset] = 1;
            if (isAntiJoin(kind))
            {
                if (has_row_kept && !(*anti_filter)[i])
                    /// anti_filter=false means equal condition is matched,
                    /// has_row_kept=true means other condition is matched,
                    /// for anti join, we should not return any rows when the both conditions are matched.
                    for (size_t index = prev_offset; index < current_offset; index++)
                        row_filter[index] = 0;
                else
                    /// when there is a condition not matched, we should return this row.
                    row_filter[prev_offset] = 1;
            }
        }
        prev_offset = current_offset;
    }
    if (isLeftJoin(kind))
    {
        /// for left join, convert right column to null if not joined
        for (size_t right_table_column : right_table_columns)
        {
            auto & column = block.getByPosition(right_table_column);
            auto full_column = column.column->isColumnConst() ? column.column->convertToFullColumnIfConst() : column.column;
            if (!full_column->isColumnNullable())
            {
                throw Exception("Should not reach here, the right table column for left join must be nullable");
            }
            auto current_column = full_column;
            auto result_column = (*std::move(current_column)).mutate();
            static_cast<ColumnNullable &>(*result_column).applyNegatedNullMap(*filter_column);
            column.column = std::move(result_column);
        }
        for (size_t i = 0; i < block.columns(); ++i)
            block.getByPosition(i).column = block.getByPosition(i).column->filter(row_filter, -1);
        return;
    }
    if (isInnerJoin(kind) || isAntiJoin(kind))
    {
        /// for semi/anti join, filter out not matched rows
        for (size_t i = 0; i < block.columns(); ++i)
            block.getByPosition(i).column = block.getByPosition(i).column->filter(row_filter, -1);
        return;
    }
    throw Exception("Logical error: unknown combination of JOIN", ErrorCodes::LOGICAL_ERROR);
}

template <ASTTableJoin::Kind KIND, ASTTableJoin::Strictness STRICTNESS, typename Maps>
void Join::joinBlockImpl(Block & block, const Maps & maps, ProbeProcessInfo & probe_process_info) const
{
    size_t keys_size = key_names_left.size();
    ColumnRawPtrs key_columns(keys_size);

    /// Rare case, when keys are constant. To avoid code bloat, simply materialize them.
    /// Note: this variable can't be removed because it will take smart pointers' lifecycle to the end of this function.
    Columns materialized_columns;

    /// Memoize key columns to work with.
    for (size_t i = 0; i < keys_size; ++i)
    {
        key_columns[i] = block.getByName(key_names_left[i]).column.get();

        if (ColumnPtr converted = key_columns[i]->convertToFullColumnIfConst())
        {
            materialized_columns.emplace_back(converted);
            key_columns[i] = materialized_columns.back().get();
        }
    }

    /// Keys with NULL value in any column won't join to anything.
    ColumnPtr null_map_holder;
    ConstNullMapPtr null_map{};
    extractNestedColumnsAndNullMap(key_columns, null_map_holder, null_map);
    /// reuse null_map to record the filtered rows, the rows contains NULL or does not
    /// match the join filter won't join to anything
    recordFilteredRows(block, left_filter_column, null_map_holder, null_map);

    size_t existing_columns = block.columns();

    /** If you use FULL or RIGHT JOIN, then the columns from the "left" table must be materialized.
      * Because if they are constants, then in the "not joined" rows, they may have different values
      *  - default values, which can differ from the values of these constants.
      */
    if (getFullness(kind))
    {
        for (size_t i = 0; i < existing_columns; ++i)
        {
            auto & col = block.getByPosition(i).column;

            if (ColumnPtr converted = col->convertToFullColumnIfConst())
                col = converted;

            /// convert left columns (except keys) to Nullable
            if (std::end(key_names_left) == std::find(key_names_left.begin(), key_names_left.end(), block.getByPosition(i).name))
                convertColumnToNullable(block.getByPosition(i));
        }
    }

    /** For LEFT/INNER JOIN, the saved blocks do not contain keys.
      * For FULL/RIGHT JOIN, the saved blocks contain keys;
      *  but they will not be used at this stage of joining (and will be in `AdderNonJoined`), and they need to be skipped.
      */
    size_t num_columns_to_skip = 0;
    if (getFullness(kind))
        num_columns_to_skip = keys_size;

    /// Add new columns to the block.
    size_t num_columns_to_add = sample_block_with_columns_to_add.columns();
    MutableColumns added_columns;
    added_columns.reserve(num_columns_to_add);

    std::vector<size_t> right_table_column_indexes;
    for (size_t i = 0; i < num_columns_to_add; ++i)
    {
        right_table_column_indexes.push_back(i + existing_columns);
    }

    std::vector<size_t> right_indexes;
    right_indexes.reserve(num_columns_to_add);

    for (size_t i = 0; i < num_columns_to_add; ++i)
    {
        const ColumnWithTypeAndName & src_column = sample_block_with_columns_to_add.getByPosition(i);
        RUNTIME_CHECK_MSG(!block.has(src_column.name), "block from probe side has a column with the same name: {} as a column in sample_block_with_columns_to_add", src_column.name);

        added_columns.push_back(src_column.column->cloneEmpty());
        added_columns.back()->reserve(src_column.column->size());
        right_indexes.push_back(num_columns_to_skip + i);
    }

    size_t rows = block.rows();

    /// Used with ANY INNER JOIN
    std::unique_ptr<IColumn::Filter> filter;

    if (((kind == ASTTableJoin::Kind::Inner || kind == ASTTableJoin::Kind::Right) && strictness == ASTTableJoin::Strictness::Any)
        || kind == ASTTableJoin::Kind::Anti)
        filter = std::make_unique<IColumn::Filter>(rows);

    /// Used with ALL ... JOIN
    IColumn::Offset current_offset = 0;
    std::unique_ptr<IColumn::Offsets> offsets_to_replicate;

    if (strictness == ASTTableJoin::Strictness::All)
        offsets_to_replicate = std::make_unique<IColumn::Offsets>(rows);

    switch (type)
    {
#define M(TYPE)                                                                                                                                \
    case Join::Type::TYPE:                                                                                                                     \
        joinBlockImplType<KIND, STRICTNESS, typename KeyGetterForType<Join::Type::TYPE, std::remove_reference_t<decltype(*maps.TYPE)>>::Type>( \
            *maps.TYPE,                                                                                                                        \
            rows,                                                                                                                              \
            key_columns,                                                                                                                       \
            key_sizes,                                                                                                                         \
            added_columns,                                                                                                                     \
            null_map,                                                                                                                          \
            filter,                                                                                                                            \
            current_offset,                                                                                                                    \
            offsets_to_replicate,                                                                                                              \
            right_indexes,                                                                                                                     \
            collators,                                                                                                                         \
            enable_fine_grained_shuffle,                                                                                                       \
            fine_grained_shuffle_count,                                                                                                        \
            probe_process_info);                                                                                                               \
        break;
        APPLY_FOR_JOIN_VARIANTS(M)
#undef M

    default:
        throw Exception("Unknown JOIN keys variant.", ErrorCodes::UNKNOWN_SET_DATA_VARIANT);
    }
    FAIL_POINT_TRIGGER_EXCEPTION(FailPoints::random_join_prob_failpoint);
    for (size_t i = 0; i < num_columns_to_add; ++i)
    {
        const ColumnWithTypeAndName & sample_col = sample_block_with_columns_to_add.getByPosition(i);
        block.insert(ColumnWithTypeAndName(std::move(added_columns[i]), sample_col.type, sample_col.name));
    }

    size_t process_rows = probe_process_info.end_row - probe_process_info.start_row;

    // if rows equal 0, we could ignore filter and offsets_to_replicate, and do not need to update start row.
    if (likely(rows != 0))
    {
        /// If ANY INNER | RIGHT JOIN - filter all the columns except the new ones.
        if (filter && !(kind == ASTTableJoin::Kind::Anti && strictness == ASTTableJoin::Strictness::All))
        {
            // If ANY INNER | RIGHT JOIN, the result will not be spilt, so the block rows must equal process_rows.
            RUNTIME_CHECK(rows == process_rows);
            for (size_t i = 0; i < existing_columns; ++i)
                block.safeGetByPosition(i).column = block.safeGetByPosition(i).column->filter(*filter, -1);
        }

        /// If ALL ... JOIN - we replicate all the columns except the new ones.
        if (offsets_to_replicate)
        {
            for (size_t i = 0; i < existing_columns; ++i)
            {
                block.safeGetByPosition(i).column = block.safeGetByPosition(i).column->replicateRange(probe_process_info.start_row, probe_process_info.end_row, *offsets_to_replicate);
            }

            if (rows != process_rows)
            {
                if (isLeftSemiFamily(kind))
                {
                    auto helper_col = block.getByName(match_helper_name).column;
                    helper_col = helper_col->cut(probe_process_info.start_row, probe_process_info.end_row);
                }
                offsets_to_replicate->assign(offsets_to_replicate->begin() + probe_process_info.start_row, offsets_to_replicate->begin() + probe_process_info.end_row);
            }
        }
    }

    /// handle other conditions
    if (!other_filter_column.empty() || !other_eq_filter_from_in_column.empty())
    {
        if (!offsets_to_replicate)
            throw Exception("Should not reach here, the strictness of join with other condition must be ALL");
        handleOtherConditions(block, filter, offsets_to_replicate, right_table_column_indexes);
    }
}

namespace
{
template <ASTTableJoin::Kind KIND, ASTTableJoin::Strictness STRICTNESS>
struct CrossJoinAdder;

template <ASTTableJoin::Strictness STRICTNESS>
struct CrossJoinAdder<ASTTableJoin::Kind::Cross, STRICTNESS>
{
    static void addFound(MutableColumns & dst_columns, size_t num_existing_columns, ColumnRawPtrs & src_left_columns, size_t num_columns_to_add, size_t start_offset, size_t i, const BlocksList & blocks, IColumn::Filter * is_row_matched, IColumn::Offset & current_offset, IColumn::Offsets * expanded_row_size_after_join)
    {
        size_t expanded_row_size = 0;
        for (const Block & block_right : blocks)
        {
            size_t rows_right = block_right.rows();
            if constexpr (STRICTNESS == ASTTableJoin::Strictness::Any)
            {
                rows_right = std::min(rows_right, 1);
            }

            for (size_t col_num = 0; col_num < num_existing_columns; ++col_num)
                for (size_t j = 0; j < rows_right; ++j)
                    dst_columns[col_num]->insertFrom(*src_left_columns[col_num], i);

            for (size_t col_num = 0; col_num < num_columns_to_add; ++col_num)
            {
                const IColumn * column_right = block_right.getByPosition(col_num).column.get();

                for (size_t j = 0; j < rows_right; ++j)
                    dst_columns[num_existing_columns + col_num]->insertFrom(*column_right, j);
            }
            expanded_row_size += rows_right;
            if constexpr (STRICTNESS == ASTTableJoin::Strictness::Any)
            {
                if (expanded_row_size >= 1)
                    break;
            }
        }
        (*is_row_matched)[i - start_offset] = 0;
        (*expanded_row_size_after_join)[i - start_offset] = current_offset + expanded_row_size;
        current_offset += expanded_row_size;
    }
    static void addNotFound(MutableColumns & /* dst_columns */, size_t /* num_existing_columns */, ColumnRawPtrs & /* src_left_columns */, size_t /* num_columns_to_add */, size_t start_offset, size_t i, IColumn::Filter * is_row_matched, IColumn::Offset & current_offset, IColumn::Offsets * expanded_row_size_after_join)
    {
        /// for inner all/any join, just skip this row
        (*is_row_matched)[i - start_offset] = 0;
        (*expanded_row_size_after_join)[i - start_offset] = current_offset;
    }
    static bool allRightRowsMaybeAdded()
    {
        return STRICTNESS == ASTTableJoin::Strictness::All;
    }
};
template <ASTTableJoin::Strictness STRICTNESS>
struct CrossJoinAdder<ASTTableJoin::Kind::Cross_Left, STRICTNESS>
{
    static void addFound(MutableColumns & dst_columns, size_t num_existing_columns, ColumnRawPtrs & src_left_columns, size_t num_columns_to_add, size_t start_offset, size_t i, const BlocksList & blocks, IColumn::Filter * is_row_matched, IColumn::Offset & current_offset, IColumn::Offsets * expanded_row_size_after_join)
    {
        CrossJoinAdder<ASTTableJoin::Kind::Cross, STRICTNESS>::addFound(dst_columns, num_existing_columns, src_left_columns, num_columns_to_add, start_offset, i, blocks, is_row_matched, current_offset, expanded_row_size_after_join);
    }
    static void addNotFound(MutableColumns & dst_columns, size_t num_existing_columns, ColumnRawPtrs & src_left_columns, size_t num_columns_to_add, size_t start_offset, size_t i, IColumn::Filter * is_row_matched, IColumn::Offset & current_offset, IColumn::Offsets * expanded_row_size_after_join)
    {
        /// for left all/any join, mark this row as matched
        (*is_row_matched)[i - start_offset] = 1;
        (*expanded_row_size_after_join)[i - start_offset] = 1 + current_offset;
        current_offset += 1;
        for (size_t col_num = 0; col_num < num_existing_columns; ++col_num)
            dst_columns[col_num]->insertFrom(*src_left_columns[col_num], i);
        for (size_t col_num = 0; col_num < num_columns_to_add; ++col_num)
            dst_columns[num_existing_columns + col_num]->insertDefault();
    }
    static bool allRightRowsMaybeAdded()
    {
        return STRICTNESS == ASTTableJoin::Strictness::All;
    }
};
template <>
struct CrossJoinAdder<ASTTableJoin::Kind::Cross_Anti, ASTTableJoin::Strictness::Any>
{
    static void addFound(MutableColumns & /* dst_columns */, size_t /* num_existing_columns */, ColumnRawPtrs & /* src_left_columns */, size_t /* num_columns_to_add */, size_t start_offset, size_t i, const BlocksList & /* blocks */, IColumn::Filter * is_row_matched, IColumn::Offset & current_offset, IColumn::Offsets * expanded_row_size_after_join)
    {
        (*is_row_matched)[i - start_offset] = 0;
        (*expanded_row_size_after_join)[i - start_offset] = current_offset;
    }
    static void addNotFound(MutableColumns & dst_columns, size_t num_existing_columns, ColumnRawPtrs & src_left_columns, size_t num_columns_to_add, size_t start_offset, size_t i, IColumn::Filter * is_row_matched, IColumn::Offset & current_offset, IColumn::Offsets * expanded_row_size_after_join)
    {
        CrossJoinAdder<ASTTableJoin::Kind::Cross_Left, ASTTableJoin::Strictness::Any>::addNotFound(dst_columns, num_existing_columns, src_left_columns, num_columns_to_add, start_offset, i, is_row_matched, current_offset, expanded_row_size_after_join);
    }
    static bool allRightRowsMaybeAdded()
    {
        return false;
    }
};
template <>
struct CrossJoinAdder<ASTTableJoin::Kind::Cross_Anti, ASTTableJoin::Strictness::All>
{
    static void addFound(MutableColumns & dst_columns, size_t num_existing_columns, ColumnRawPtrs & src_left_columns, size_t num_columns_to_add, size_t start_offset, size_t i, const BlocksList & blocks, IColumn::Filter * is_row_matched, IColumn::Offset & current_offset, IColumn::Offsets * expanded_row_size_after_join)
    {
        CrossJoinAdder<ASTTableJoin::Kind::Cross, ASTTableJoin::Strictness::All>::addFound(dst_columns, num_existing_columns, src_left_columns, num_columns_to_add, start_offset, i, blocks, is_row_matched, current_offset, expanded_row_size_after_join);
    }
    static void addNotFound(MutableColumns & dst_columns, size_t num_existing_columns, ColumnRawPtrs & src_left_columns, size_t num_columns_to_add, size_t start_offset, size_t i, IColumn::Filter * is_row_matched, IColumn::Offset & current_offset, IColumn::Offsets * expanded_row_size_after_join)
    {
        CrossJoinAdder<ASTTableJoin::Kind::Cross_Left, ASTTableJoin::Strictness::Any>::addNotFound(dst_columns, num_existing_columns, src_left_columns, num_columns_to_add, start_offset, i, is_row_matched, current_offset, expanded_row_size_after_join);
    }
    static bool allRightRowsMaybeAdded()
    {
        return true;
    }
};
template <ASTTableJoin::Strictness STRICTNESS>
struct CrossJoinAdder<ASTTableJoin::Kind::Cross_LeftSemi, STRICTNESS>
{
    static void addFound(MutableColumns & dst_columns, size_t num_existing_columns, ColumnRawPtrs & src_left_columns, size_t num_columns_to_add, size_t start_offset, size_t i, const BlocksList & blocks, IColumn::Filter * is_row_matched, IColumn::Offset & current_offset, IColumn::Offsets * expanded_row_size_after_join)
    {
        CrossJoinAdder<ASTTableJoin::Kind::Cross, STRICTNESS>::addFound(dst_columns, num_existing_columns, src_left_columns, num_columns_to_add - 1, start_offset, i, blocks, is_row_matched, current_offset, expanded_row_size_after_join);
        dst_columns[num_existing_columns + num_columns_to_add - 1]->insert(FIELD_INT8_1);
    }
    static void addNotFound(MutableColumns & dst_columns, size_t num_existing_columns, ColumnRawPtrs & src_left_columns, size_t num_columns_to_add, size_t start_offset, size_t i, IColumn::Filter * is_row_matched, IColumn::Offset & current_offset, IColumn::Offsets * expanded_row_size_after_join)
    {
        CrossJoinAdder<ASTTableJoin::Kind::Cross_Left, STRICTNESS>::addNotFound(dst_columns, num_existing_columns, src_left_columns, num_columns_to_add - 1, start_offset, i, is_row_matched, current_offset, expanded_row_size_after_join);
        dst_columns[num_existing_columns + num_columns_to_add - 1]->insert(FIELD_INT8_0);
    }
    static bool allRightRowsMaybeAdded()
    {
        return STRICTNESS == ASTTableJoin::Strictness::All;
    }
};
} // namespace

template <ASTTableJoin::Kind KIND, ASTTableJoin::Strictness STRICTNESS, bool has_null_map>
void Join::joinBlockImplCrossInternal(Block & block, ConstNullMapPtr null_map [[maybe_unused]]) const
{
    /// Add new columns to the block.
    size_t num_existing_columns = block.columns();
    size_t num_columns_to_add = sample_block_with_columns_to_add.columns();
    size_t rows_left = block.rows();

    ColumnRawPtrs src_left_columns(num_existing_columns);

    for (size_t i = 0; i < num_existing_columns; ++i)
    {
        src_left_columns[i] = block.getByPosition(i).column.get();
    }

    for (size_t i = 0; i < num_columns_to_add; ++i)
    {
        const ColumnWithTypeAndName & src_column = sample_block_with_columns_to_add.getByPosition(i);
        RUNTIME_CHECK_MSG(!block.has(src_column.name), "block from probe side has a column with the same name: {} as a column in sample_block_with_columns_to_add", src_column.name);
        block.insert(src_column);
    }

    /// NOTE It would be better to use `reserve`, as well as `replicate` methods to duplicate the values of the left block.
    size_t right_table_rows = 0;
    for (const Block & block_right : blocks)
        right_table_rows += block_right.rows();

    size_t left_rows_per_iter = std::max(rows_left, 1);
    if (max_block_size > 0 && right_table_rows > 0 && other_condition_ptr != nullptr
        && CrossJoinAdder<KIND, STRICTNESS>::allRightRowsMaybeAdded())
    {
        /// if other_condition is not null, and all right columns maybe added during join, try to use multiple iter
        /// to make memory usage under control, for anti semi cross join that is converted by not in subquery,
        /// it is likely that other condition may filter out most of the rows
        left_rows_per_iter = std::max(max_block_size / right_table_rows, 1);
    }

    std::vector<size_t> right_column_index;
    for (size_t i = 0; i < num_columns_to_add; ++i)
        right_column_index.push_back(num_existing_columns + i);

    std::vector<Block> result_blocks;
    for (size_t start = 0; start <= rows_left; start += left_rows_per_iter)
    {
        size_t end = std::min(start + left_rows_per_iter, rows_left);
        MutableColumns dst_columns(block.columns());
        for (size_t i = 0; i < block.columns(); ++i)
        {
            dst_columns[i] = block.getByPosition(i).column->cloneEmpty();
        }
        IColumn::Offset current_offset = 0;
        std::unique_ptr<IColumn::Filter> is_row_matched = std::make_unique<IColumn::Filter>(end - start);
        std::unique_ptr<IColumn::Offsets> expanded_row_size_after_join = std::make_unique<IColumn::Offsets>(end - start);
        for (size_t i = start; i < end; ++i)
        {
            if constexpr (has_null_map)
            {
                if ((*null_map)[i])
                {
                    /// filter out by left_conditions, so just treated as not joined column
                    CrossJoinAdder<KIND, STRICTNESS>::addNotFound(dst_columns, num_existing_columns, src_left_columns, num_columns_to_add, start, i, is_row_matched.get(), current_offset, expanded_row_size_after_join.get());
                    continue;
                }
            }
            if (right_table_rows > 0)
            {
                CrossJoinAdder<KIND, STRICTNESS>::addFound(dst_columns, num_existing_columns, src_left_columns, num_columns_to_add, start, i, blocks, is_row_matched.get(), current_offset, expanded_row_size_after_join.get());
            }
            else
            {
                CrossJoinAdder<KIND, STRICTNESS>::addNotFound(dst_columns, num_existing_columns, src_left_columns, num_columns_to_add, start, i, is_row_matched.get(), current_offset, expanded_row_size_after_join.get());
            }
        }
        auto block_per_iter = block.cloneWithColumns(std::move(dst_columns));
        if (other_condition_ptr != nullptr)
            handleOtherConditions(block_per_iter, is_row_matched, expanded_row_size_after_join, right_column_index);
        if (start == 0 || block_per_iter.rows() > 0)
            /// always need to generate at least one block
            result_blocks.push_back(block_per_iter);
    }

    if (result_blocks.size() == 1)
    {
        block = result_blocks[0];
    }
    else
    {
        auto & sample_block = result_blocks[0];
        MutableColumns dst_columns(sample_block.columns());
        for (size_t i = 0; i < sample_block.columns(); ++i)
        {
            dst_columns[i] = sample_block.getByPosition(i).column->cloneEmpty();
        }
        for (auto & current_block : result_blocks)
        {
            if (current_block.rows() > 0)
            {
                for (size_t column = 0; column < current_block.columns(); column++)
                {
                    dst_columns[column]->insertRangeFrom(*current_block.getByPosition(column).column, 0, current_block.rows());
                }
            }
        }
        block = sample_block.cloneWithColumns(std::move(dst_columns));
    }
}

template <ASTTableJoin::Kind KIND, ASTTableJoin::Strictness STRICTNESS>
void Join::joinBlockImplCross(Block & block) const
{
    size_t rows_left = block.rows();
    ColumnPtr null_map_holder;
    ConstNullMapPtr null_map{};
    recordFilteredRows(block, left_filter_column, null_map_holder, null_map);

    std::unique_ptr<IColumn::Filter> filter = std::make_unique<IColumn::Filter>(rows_left);
    std::unique_ptr<IColumn::Offsets> offsets_to_replicate = std::make_unique<IColumn::Offsets>(rows_left);

    if (null_map)
        joinBlockImplCrossInternal<KIND, STRICTNESS, true>(block, null_map);
    else
        joinBlockImplCrossInternal<KIND, STRICTNESS, false>(block, nullptr);
}

void Join::checkTypes(const Block & block) const
{
    checkTypesOfKeys(block, sample_block_with_keys);
}

enum class NullAwareJoinHelperStep
{
    NOTNULL_CHECK_HASH_TABLE,
    NOTNULL_CHECK_NULL_LIST,
    NULL_CHECK_NULL_LIST,
    NULL_CHECK_HASH_TABLE,
};

template <typename Map>
class NullAwareJoinHelper
{
public:
    NullAwareJoinHelper(size_t row_num, NullAwareJoinHelperStep s, typename Map::SegmentType::HashTable::ConstLookupResult lookup_res, size_t max_block_size)
        : row_num(row_num)
        , step(s)
        , lookup_res(lookup_res)
        , seg_it(nullptr, nullptr)
    {
        if (max_block_size > 0)
            max_pace = max_block_size;
        else
            max_pace = 8196;
        null_pos = 0;
        null_list = nullptr;
        current_segment = 0;
        has_result = false;
    }

    void setResult(bool res)
    {
        has_result = true;
        result = std::make_pair(false, res);
    }

    template <ASTTableJoin::Kind KIND, ASTTableJoin::Strictness STRICTNESS>
    bool fillColumns(MutableColumns & added_columns, size_t left_columns, const Map & map, const std::vector<std::unique_ptr<Join::RowRefList>> & null_lists, size_t & current_offset, size_t max_pace)
    {
        static_assert(KIND == ASTTableJoin::Kind::NullAware_Anti || KIND == ASTTableJoin::Kind::NullAware_LeftAnti
                      || KIND == ASTTableJoin::Kind::NullAware_LeftSemi);

        size_t num_columns_to_add = added_columns.size() - left_columns;
        if constexpr (KIND == ASTTableJoin::Kind::NullAware_LeftAnti || KIND == ASTTableJoin::Kind::NullAware_LeftSemi)
        {
            /// The last column is `match_helper`.
            num_columns_to_add -= 1;
        }

        offset.first = current_offset;

        switch (step)
        {
        case NullAwareJoinHelperStep::NOTNULL_CHECK_HASH_TABLE:
        {
            if constexpr (STRICTNESS == ASTTableJoin::Strictness::All)
            {
                for (auto current = &static_cast<const typename Map::mapped_type::Base_t &>(lookup_res->getMapped()); current != nullptr; current = current->next)
                {
                    for (size_t j = 0; j < num_columns_to_add; ++j)
                        added_columns[j + left_columns]->insertFrom(*current->block->getByPosition(j).column.get(), current->row_num);
                    ++current_offset;
                }
            }
            else
            {
                /// STRICTNESS = Any should not reach here.
                RUNTIME_ASSERT(false, "Should not reach here if strictness is any");
            }

            step = NullAwareJoinHelperStep::NOTNULL_CHECK_NULL_LIST;
            break;
        }
        case NullAwareJoinHelperStep::NOTNULL_CHECK_NULL_LIST:
        case NullAwareJoinHelperStep::NULL_CHECK_NULL_LIST:
        {
            bool to_end = false;
            for (size_t i = 0; i < max_pace; ++i)
            {
                while (null_list == nullptr)
                {
                    if (null_pos + 1 > null_lists.size())
                    {
                        to_end = true;
                        break;
                    }
                    null_pos += 1;
                    null_list = null_lists[null_pos - 1]->next;
                }
                if (to_end)
                    break;

                for (size_t j = 0; j < num_columns_to_add; ++j)
                    added_columns[j + left_columns]->insertFrom(*null_list->block->getByPosition(j).column.get(), null_list->row_num);
                ++current_offset;

                null_list = null_list->next;
            }
            if (step == NullAwareJoinHelperStep::NOTNULL_CHECK_NULL_LIST)
            {
                if (to_end && offset.first == current_offset)
                {
                    has_result = true;

                    if constexpr (KIND == ASTTableJoin::Kind::NullAware_LeftSemi)
                        result = std::make_pair(false, false);
                    else
                        result = std::make_pair(false, true);
                    return true;
                }
            }
            else if (step == NullAwareJoinHelperStep::NULL_CHECK_NULL_LIST)
            {
                if (to_end)
                    step = NullAwareJoinHelperStep::NULL_CHECK_HASH_TABLE;
            }
            break;
        }
        case NullAwareJoinHelperStep::NULL_CHECK_HASH_TABLE:
        {
            bool to_end = false;

            typename Map::SegmentType::HashTable::const_iterator end(nullptr, nullptr);
            while (current_offset - offset.first < max_pace)
            {
                while (seg_it.isNull())
                {
                    if (current_segment + 1 > map.getSegmentSize())
                    {
                        to_end = true;
                        break;
                    }
                    current_segment += 1;

                    seg_it = map.getSegmentTable(current_segment).begin();
                    end = map.getSegmentTable(current_segment).end();

                    if (seg_it == end)
                        seg_it = typename Map::SegmentType::HashTable::const_iterator(nullptr, nullptr);
                }
                if (to_end)
                    break;

                if (end.isNull())
                    end = map.getSegmentTable(current_segment).end();

                if constexpr (STRICTNESS == ASTTableJoin::Strictness::Any)
                {
                    for (size_t j = 0; j < num_columns_to_add; ++j)
                        added_columns[j + left_columns]->insertFrom(*seg_it->getMapped().block->getByPosition(j).column.get(), seg_it->getMapped().row_num);
                    ++current_offset;
                }
                else if constexpr (STRICTNESS == ASTTableJoin::Strictness::All)
                {
                    for (auto current = &static_cast<const typename Map::mapped_type::Base_t &>(seg_it->getMapped()); current != nullptr; current = current->next)
                    {
                        for (size_t j = 0; j < num_columns_to_add; ++j)
                            added_columns[j + left_columns]->insertFrom(*current->block->getByPosition(j).column.get(), current->row_num);
                        ++current_offset;
                    }
                }

                ++seg_it;
                if (seg_it == end)
                    seg_it = typename Map::SegmentType::HashTable::const_iterator(nullptr, nullptr);
            }
            if (to_end && offset.first == current_offset)
            {
                has_result = true;

                if constexpr (KIND == ASTTableJoin::Kind::NullAware_LeftSemi)
                    result = std::make_pair(false, false);
                else
                    result = std::make_pair(false, true);
                return true;
            }
            break;
        }
        }

        offset.second = current_offset;
        return false;
    }

    template <ASTTableJoin::Kind KIND, ASTTableJoin::Strictness STRICTNESS, bool is_other_condition_nullable>
    bool checkResult(const PaddedPODArray<UInt8> & eq_column, ConstNullMapPtr eq_null_map, const PaddedPODArray<UInt8> & other_column, ConstNullMapPtr other_null_map)
    {
        static_assert(KIND == ASTTableJoin::Kind::NullAware_Anti || KIND == ASTTableJoin::Kind::NullAware_LeftAnti
                      || KIND == ASTTableJoin::Kind::NullAware_LeftSemi);
        static_assert(STRICTNESS == ASTTableJoin::Strictness::All);

        for (size_t i = offset.first; i < offset.second && i < eq_column.size(); i++)
        {
            if constexpr (is_other_condition_nullable)
            {
                if ((*other_null_map)[i])
                    continue;
            }
            if (!other_column[i])
                continue;
            if ((*eq_null_map)[i])
            {
                has_result = true;
                result = std::make_pair(true, false);
                return true;
            }
            if (eq_column[i])
            {
                RUNTIME_CHECK(step == NullAwareJoinHelperStep::NOTNULL_CHECK_NULL_LIST);
                has_result = true;
                if constexpr (KIND == ASTTableJoin::Kind::NullAware_LeftSemi)
                    result = std::make_pair(false, true);
                else
                    result = std::make_pair(false, false);
                return true;
            }
        }
        return false;
    }

    template <ASTTableJoin::Kind KIND, ASTTableJoin::Strictness STRICTNESS>
    bool checkResult(ConstNullMapPtr null_map)
    {
        static_assert(KIND == ASTTableJoin::Kind::NullAware_Anti || KIND == ASTTableJoin::Kind::NullAware_LeftAnti
                      || KIND == ASTTableJoin::Kind::NullAware_LeftSemi);
        static_assert(STRICTNESS == ASTTableJoin::Strictness::Any);

        for (size_t i = offset.first; i < offset.second; i++)
        {
            /// Only care about null because if the equal expr can be true, the result
            /// should be got during probing hash table, not here.
            if ((*null_map)[i])
            {
                has_result = true;
                result = std::make_pair(true, false);
                return true;
            }
        }
        return false;
    }

    inline size_t getRowNum() const
    {
        return row_num;
    }

    std::pair<bool, bool> getResult()
    {
        if (unlikely(!has_result))
            throw Exception("null aware join result is not ready");
        return result;
    }

private:
    size_t row_num;
    NullAwareJoinHelperStep step;
    size_t max_pace;
    std::pair<size_t, size_t> offset;

    /// Null list
    size_t null_pos;
    Join::RowRefList * null_list;

    /// Hash table
    typename Map::SegmentType::HashTable::ConstLookupResult lookup_res;
    size_t current_segment;
    typename Map::SegmentType::HashTable::const_iterator seg_it;

    bool has_result;
    /// (is_null, result)
    std::pair<bool, bool> result;
};

template <ASTTableJoin::Kind KIND, ASTTableJoin::Strictness STRICTNESS, typename KeyGetter, typename Map, bool has_null_map, bool has_filter_null_map>
void NO_INLINE joinBlockImplNullAwareInternal(
    const Map & map,
    Block & block,
    size_t left_columns,
    const std::vector<std::unique_ptr<Join::RowRefList>> & null_lists,
    size_t max_block_size,
    String other_filter_column,
    String null_aware_eq_condition_column,
    ExpressionActionsPtr other_condition_ptr,
    const ColumnRawPtrs & key_columns,
    const Sizes & key_sizes,
    ConstNullMapPtr null_map,
    ConstNullMapPtr filter_null_map,
    const TiDB::TiDBCollators & collators,
    bool enable_fine_grained_shuffle,
    size_t fine_grained_shuffle_count)
{
    static_assert(KIND == ASTTableJoin::Kind::NullAware_Anti || KIND == ASTTableJoin::Kind::NullAware_LeftAnti
                  || KIND == ASTTableJoin::Kind::NullAware_LeftSemi);

    size_t rows = block.rows();
    KeyGetter key_getter(key_columns, key_sizes, collators);
    std::vector<std::string> sort_key_containers;
    sort_key_containers.resize(key_columns.size());
    Arena pool;
    WeakHash32 shuffle_hash(0); /// reproduce hash values in FinedGrainedShuffleWriter
    if (enable_fine_grained_shuffle && rows > 0)
    {
        /// TODO: consider adding a virtual column in Sender side to avoid computing cost and potential inconsistency by heterogeneous envs(AMD64, ARM64)
        /// Note: 1. Not sure, if inconsistency will do happen in heterogeneous envs
        ///       2. Virtual column would take up a little more network bandwidth, might lead to poor performance if network was bottleneck
        /// Currently, the computation cost is tolerable, since it's a very simple crc32 hash algorithm, and heterogeneous envs support is not considered
        HashBaseWriterHelper::computeHash(rows,
                                          key_columns,
                                          collators,
                                          sort_key_containers,
                                          shuffle_hash);
    }

    size_t segment_size = map.getSegmentSize();
    const auto & shuffle_hash_data = shuffle_hash.getData();

    std::vector<NullAwareJoinHelper<Map>> helpers;
    helpers.reserve(rows);
    std::list<NullAwareJoinHelper<Map> *> helpers_list;
    for (size_t i = 0; i < rows; ++i)
    {
        if constexpr (has_filter_null_map)
        {
            if ((*filter_null_map)[i])
            {
                /// Filter out by left_conditions.
                /// Step doesn't matter.
                helpers.emplace_back(i, NullAwareJoinHelperStep::NOTNULL_CHECK_HASH_TABLE, nullptr, max_block_size);
                if constexpr (KIND == ASTTableJoin::Kind::NullAware_LeftSemi)
                    helpers.back().setResult(false);
                else
                    helpers.back().setResult(true);
                continue;
            }
        }
        if constexpr (has_null_map)
        {
            if ((*null_map)[i])
            {
                /// TODO: fast path, if all null and STRICTNESS is any and the result set is not empty, the result should be null.
                helpers.emplace_back(i, NullAwareJoinHelperStep::NULL_CHECK_NULL_LIST, nullptr, max_block_size);
                helpers_list.push_back(&helpers.back());
                continue;
            }
        }

        auto key_holder = key_getter.getKeyHolder(i, &pool, sort_key_containers);
        auto key = keyHolderGetKey(key_holder);
        size_t hash_value = 0;
        bool zero_flag = ZeroTraits::check(key);
        if (segment_size > 0 && !zero_flag)
        {
            hash_value = map.hash(key);
        }

        size_t segment_index = 0;
        if (enable_fine_grained_shuffle)
        {
            RUNTIME_CHECK(segment_size > 0);
            /// Need to calculate the correct segment_index so that rows with same key will map to the same segment_index both in Build and Prob
            /// The "reproduce" of segment_index generated in Build phase relies on the facts that:
            /// Possible pipelines(FineGrainedShuffleWriter => ExchangeReceiver => HashBuild)
            /// 1. In FineGrainedShuffleWriter, selector value finally maps to packet_stream_id by '% fine_grained_shuffle_count'
            /// 2. In ExchangeReceiver, build_stream_id = packet_stream_id % build_stream_count;
            /// 3. In HashBuild, build_concurrency decides map's segment size, and build_steam_id decides the segment index
            auto packet_stream_id = shuffle_hash_data[i] % fine_grained_shuffle_count;
            if likely (fine_grained_shuffle_count == segment_size)
                segment_index = packet_stream_id;
            else
                segment_index = packet_stream_id % segment_size;
        }
        else
        {
            if (segment_size > 0 && !zero_flag)
            {
                segment_index = hash_value % segment_size;
            }
        }

        auto & internal_map = map.getSegmentTable(segment_index);
        /// do not require segment lock because in join, the hash table can not be changed in probe stage.
        auto it = segment_size > 0 ? internal_map.find(key, hash_value) : internal_map.find(key);
        if (it != internal_map.end())
        {
            helpers.emplace_back(i, NullAwareJoinHelperStep::NOTNULL_CHECK_HASH_TABLE, it, max_block_size);
            if (STRICTNESS == ASTTableJoin::Strictness::Any)
            {
                if constexpr (KIND == ASTTableJoin::Kind::NullAware_LeftSemi)
                    helpers.back().setResult(true);
                else
                    helpers.back().setResult(false);
            }
            else
            {
                helpers_list.push_back(&helpers.back());
            }
        }
        else
        {
            helpers.emplace_back(i, NullAwareJoinHelperStep::NOTNULL_CHECK_NULL_LIST, nullptr, max_block_size);
            helpers_list.push_back(&helpers.back());
        }
        keyHolderDiscardKey(key_holder);
    }

    size_t block_columns = block.columns();
    while (!helpers_list.empty())
    {
        size_t max_pace = max_block_size / helpers_list.size();
        MutableColumns columns;
        columns.reserve(block_columns);
        for (size_t i = 0; i < block_columns; ++i)
        {
            const ColumnWithTypeAndName & src_column = block.getByPosition(i);
            columns.push_back(src_column.column->cloneEmpty());
        }
        size_t current_offset = 0;
        auto helper_it = helpers_list.begin();
        while (helper_it != helpers_list.end())
        {
            size_t previous_offset = current_offset;
            if ((*helper_it)->template fillColumns<KIND, STRICTNESS>(columns, left_columns, map, null_lists, current_offset, max_pace))
            {
                helper_it = helpers_list.erase(helper_it);
                continue;
            }
            for (size_t i = 0; i < left_columns; ++i)
            {
                for (size_t j = previous_offset; j < current_offset; ++j)
                {
                    columns[i]->insertFrom(*block.getByPosition(i).column.get(), (*helper_it)->getRowNum());
                }
            }
            ++helper_it;
            if (current_offset >= max_block_size)
                break;
        }
        if (current_offset > 0)
        {
            Block exec_block = block.cloneWithColumns(std::move(columns));

            other_condition_ptr->execute(exec_block);

            auto eq_column = exec_block.getByName(null_aware_eq_condition_column).column;
            if (eq_column->isColumnConst())
                eq_column = eq_column->convertToFullColumnIfConst();
            if (eq_column->isColumnNullable())
            {
                const auto * nullable_eq_column = checkAndGetColumn<ColumnNullable>(eq_column.get());
                const auto & eq_column_data = static_cast<const ColumnVector<UInt8> *>(nullable_eq_column->getNestedColumnPtr().get())->getData();
                ConstNullMapPtr eq_null_map = &nullable_eq_column->getNullMapData();
                if constexpr (STRICTNESS == ASTTableJoin::Strictness::Any)
                {
                    auto it = helpers_list.begin();
                    while (it != helper_it)
                    {
                        if ((*it)->template checkResult<KIND, STRICTNESS>(eq_null_map))
                        {
                            it = helpers_list.erase(it);
                            continue;
                        }
                        ++it;
                    }
                }
                else
                {
                    auto other_column = exec_block.getByName(other_filter_column).column;
                    if (other_column->isColumnConst())
                        other_column = other_column->convertToFullColumnIfConst();
                    if (other_column->isColumnNullable())
                    {
                        const auto * nullable_other_column = checkAndGetColumn<ColumnNullable>(other_column.get());
                        const auto & other_column_data = static_cast<const ColumnVector<UInt8> *>(nullable_other_column->getNestedColumnPtr().get())->getData();
                        ConstNullMapPtr other_null_map = &nullable_other_column->getNullMapData();
                        auto it = helpers_list.begin();
                        while (it != helper_it)
                        {
                            if ((*it)->template checkResult<KIND, STRICTNESS, true>(eq_column_data, eq_null_map, other_column_data, other_null_map))
                            {
                                it = helpers_list.erase(it);
                                continue;
                            }
                            ++it;
                        }
                    }
                    else
                    {
                        const auto & other_column_data = static_cast<const ColumnVector<UInt8> *>(checkAndGetColumn<ColumnVector<UInt8>>(other_column.get()))->getData();
                        auto it = helpers_list.begin();
                        while (it != helper_it)
                        {
                            if ((*it)->template checkResult<KIND, STRICTNESS, false>(eq_column_data, eq_null_map, other_column_data, nullptr))
                            {
                                it = helpers_list.erase(it);
                                continue;
                            }
                            ++it;
                        }
                    }
                }
            }
            else
            {
                /// If eq_column is not nullable, it should use Anti/LeftAnti/LeftSemi instead.
                /// Should throw exception here or just run it slowly?
                throw Exception("Should not reach here, the eq column for null aware semi join must be nullable");
            }
        }
    }
    RUNTIME_ASSERT(helpers.size() == rows, "NullAwareJoinHelper size must be equal to block size");
    std::unique_ptr<IColumn::Filter> filter;
    if constexpr (KIND == ASTTableJoin::Kind::NullAware_Anti)
        filter = std::make_unique<IColumn::Filter>(rows);

    size_t num_columns_to_add = block_columns - left_columns;

    MutableColumns added_columns;
    added_columns.reserve(num_columns_to_add);
    for (size_t i = 0; i < num_columns_to_add; ++i)
    {
        const ColumnWithTypeAndName & src_column = block.getByPosition(i + left_columns);
        added_columns.push_back(src_column.column->cloneEmpty());
    }

    for (size_t i = 0; i < rows; ++i)
    {
        auto res = helpers[i].getResult();
        if constexpr (KIND == ASTTableJoin::Kind::NullAware_Anti)
        {
            if (!res.first && res.second)
            {
                /// If the result is true, this row should be kept.
                (*filter)[i] = 1;
                for (size_t j = 0; j < num_columns_to_add; ++j)
                    added_columns[j]->insertDefault();
            }
            else
            {
                /// If the result is null or false, this row should be filtered.
                (*filter)[i] = 0;
            }
        }
        else
        {
            for (size_t j = 0; j < num_columns_to_add - 1; ++j)
                added_columns[j]->insertDefault();
            if (res.first)
                added_columns[num_columns_to_add - 1]->insert(FIELD_NULL);
            else if (res.second)
                added_columns[num_columns_to_add - 1]->insert(FIELD_INT8_1);
            else
                added_columns[num_columns_to_add - 1]->insert(FIELD_INT8_0);
        }
    }

    for (size_t i = 0; i < num_columns_to_add; ++i)
    {
        block.safeGetByPosition(i + left_columns).column = std::move(added_columns[i]);
    }

    if constexpr (KIND == ASTTableJoin::Kind::NullAware_Anti)
    {
        for (size_t i = 0; i < left_columns; ++i)
            block.safeGetByPosition(i).column = block.safeGetByPosition(i).column->filter(*filter, -1);
    }
}

template <ASTTableJoin::Kind KIND, ASTTableJoin::Strictness STRICTNESS, typename KeyGetter, typename Map>
void NO_INLINE joinBlockImplNullAwareCast(
    const Map & map,
    Block & block,
    size_t left_columns,
    const std::vector<std::unique_ptr<Join::RowRefList>> & null_lists,
    size_t max_block_size,
    String other_filter_column,
    String null_aware_eq_condition_column,
    ExpressionActionsPtr other_condition_ptr,
    const ColumnRawPtrs & key_columns,
    const Sizes & key_sizes,
    ConstNullMapPtr null_map,
    ConstNullMapPtr filter_null_map,
    const TiDB::TiDBCollators & collators,
    bool enable_fine_grained_shuffle,
    size_t fine_grained_shuffle_count)
{
#define func(has_null_map, has_filter_null_map)                                                          \
    joinBlockImplNullAwareInternal<KIND, STRICTNESS, KeyGetter, Map, has_null_map, has_filter_null_map>( \
        map,                                                                                             \
        block,                                                                                           \
        left_columns,                                                                                    \
        null_lists,                                                                                      \
        max_block_size,                                                                                  \
        other_filter_column,                                                                             \
        null_aware_eq_condition_column,                                                                  \
        other_condition_ptr,                                                                             \
        key_columns,                                                                                     \
        key_sizes,                                                                                       \
        null_map,                                                                                        \
        filter_null_map,                                                                                 \
        collators,                                                                                       \
        enable_fine_grained_shuffle,                                                                     \
        fine_grained_shuffle_count);

    if (null_map)
    {
        if (filter_null_map)
        {
            func(true, true);
        }
        else
        {
            func(true, false);
        }
    }
    else
    {
        if (filter_null_map)
        {
            func(false, true);
        }
        else
        {
            func(false, false);
        }
    }
}

template <ASTTableJoin::Kind KIND, ASTTableJoin::Strictness STRICTNESS, typename Maps>
void Join::joinBlockImplNullAware(Block & block, const Maps & maps) const
{
    size_t keys_size = key_names_left.size();
    ColumnRawPtrs key_columns(keys_size);

    /// Rare case, when keys are constant. To avoid code bloat, simply materialize them.
    /// Note: this variable can't be removed because it will take smart pointers' lifecycle to the end of this function.
    Columns materialized_columns;

    /// Memoize key columns to work with.
    for (size_t i = 0; i < keys_size; ++i)
    {
        key_columns[i] = block.getByName(key_names_left[i]).column.get();

        if (ColumnPtr converted = key_columns[i]->convertToFullColumnIfConst())
        {
            materialized_columns.emplace_back(converted);
            key_columns[i] = materialized_columns.back().get();
        }
    }

    ColumnPtr null_map_holder;
    ConstNullMapPtr null_map{};
    extractNestedColumnsAndNullMap(key_columns, null_map_holder, null_map);
    ColumnPtr filter_null_map_holder;
    ConstNullMapPtr filter_null_map{};
    recordFilteredRows(block, left_filter_column, filter_null_map_holder, filter_null_map);

    size_t existing_columns = block.columns();

    /// Add new columns to the block.
    size_t num_columns_to_add = sample_block_with_columns_to_add.columns();

    for (size_t i = 0; i < num_columns_to_add; ++i)
    {
        const ColumnWithTypeAndName & src_column = sample_block_with_columns_to_add.getByPosition(i);
        block.insert(src_column);
    }

    switch (type)
    {
#define M(TYPE)                                                                                                                                         \
    case Join::Type::TYPE:                                                                                                                              \
        joinBlockImplNullAwareCast<KIND, STRICTNESS, typename KeyGetterForType<Join::Type::TYPE, std::remove_reference_t<decltype(*maps.TYPE)>>::Type>( \
            *maps.TYPE,                                                                                                                                 \
            block,                                                                                                                                      \
            existing_columns,                                                                                                                           \
            rows_not_inserted_to_map,                                                                                                                   \
            max_block_size,                                                                                                                             \
            other_filter_column,                                                                                                                        \
            null_aware_eq_condition_column,                                                                                                             \
            other_condition_ptr,                                                                                                                        \
            key_columns,                                                                                                                                \
            key_sizes,                                                                                                                                  \
            null_map,                                                                                                                                   \
            filter_null_map,                                                                                                                            \
            collators,                                                                                                                                  \
            enable_fine_grained_shuffle,                                                                                                                \
            fine_grained_shuffle_count);                                                                                                                \
        break;
        APPLY_FOR_JOIN_VARIANTS(M)
#undef M

    default:
        throw Exception("Unknown JOIN keys variant.", ErrorCodes::UNKNOWN_SET_DATA_VARIANT);
    }
    FAIL_POINT_TRIGGER_EXCEPTION(FailPoints::random_join_prob_failpoint);
}

void Join::checkTypesOfKeys(const Block & block_left, const Block & block_right) const
{
    size_t keys_size = key_names_left.size();

    for (size_t i = 0; i < keys_size; ++i)
    {
        /// Compare up to Nullability.

        DataTypePtr left_type = removeNullable(block_left.getByName(key_names_left[i]).type);
        DataTypePtr right_type = removeNullable(block_right.getByName(key_names_right[i]).type);

        if (!left_type->equals(*right_type))
            throw Exception("Type mismatch of columns to JOIN by: "
                                + key_names_left[i] + " " + left_type->getName() + " at left, "
                                + key_names_right[i] + " " + right_type->getName() + " at right",
                            ErrorCodes::TYPE_MISMATCH);
    }
}

void Join::finishOneProbe()
{
    std::unique_lock lock(build_probe_mutex);
    if (active_probe_concurrency == 1)
    {
        FAIL_POINT_TRIGGER_EXCEPTION(FailPoints::exception_mpp_hash_probe);
    }
    --active_probe_concurrency;
    if (active_probe_concurrency == 0)
        probe_cv.notify_all();
}
void Join::finishOneBuild()
{
    std::unique_lock lock(build_probe_mutex);
    if (active_build_concurrency == 1)
    {
        FAIL_POINT_TRIGGER_EXCEPTION(FailPoints::exception_mpp_hash_build);
    }
    --active_build_concurrency;
    if (active_build_concurrency == 0)
        build_cv.notify_all();
}

void Join::waitUntilAllProbeFinished() const
{
    std::unique_lock lock(build_probe_mutex);
    probe_cv.wait(lock, [&]() {
        return meet_error || active_probe_concurrency == 0;
    });
    if (meet_error)
        throw Exception("Join meet error before all probe finished!");
}

void Join::waitUntilAllBuildFinished() const
{
    std::unique_lock lock(build_probe_mutex);
    build_cv.wait(lock, [&]() {
        return meet_error || active_build_concurrency == 0;
    });
    if (meet_error)
        throw Exception("Build failed before join probe!");
}

Block Join::joinBlock(ProbeProcessInfo & probe_process_info) const
{
    waitUntilAllBuildFinished();

    probe_process_info.updateStartRow();

    Block block = probe_process_info.block;

    /// TODO: after we bumping to C++20, use `using enum` to simplify code here.
    /// using enum ASTTableJoin::Strictness;
    /// using enum ASTTableJoin::Kind;

    if (kind == ASTTableJoin::Kind::Left && strictness == ASTTableJoin::Strictness::Any)
        joinBlockImpl<ASTTableJoin::Kind::Left, ASTTableJoin::Strictness::Any>(block, maps_any, probe_process_info);
    else if (kind == ASTTableJoin::Kind::Inner && strictness == ASTTableJoin::Strictness::Any)
        joinBlockImpl<ASTTableJoin::Kind::Inner, ASTTableJoin::Strictness::Any>(block, maps_any, probe_process_info);
    else if (kind == ASTTableJoin::Kind::Left && strictness == ASTTableJoin::Strictness::All)
        joinBlockImpl<ASTTableJoin::Kind::Left, ASTTableJoin::Strictness::All>(block, maps_all, probe_process_info);
    else if (kind == ASTTableJoin::Kind::Inner && strictness == ASTTableJoin::Strictness::All)
        joinBlockImpl<ASTTableJoin::Kind::Inner, ASTTableJoin::Strictness::All>(block, maps_all, probe_process_info);
    else if (kind == ASTTableJoin::Kind::Full && strictness == ASTTableJoin::Strictness::Any)
        joinBlockImpl<ASTTableJoin::Kind::Left, ASTTableJoin::Strictness::Any>(block, maps_any_full, probe_process_info);
    else if (kind == ASTTableJoin::Kind::Right && strictness == ASTTableJoin::Strictness::Any)
        joinBlockImpl<ASTTableJoin::Kind::Inner, ASTTableJoin::Strictness::Any>(block, maps_any_full, probe_process_info);
    else if (kind == ASTTableJoin::Kind::Full && strictness == ASTTableJoin::Strictness::All)
        joinBlockImpl<ASTTableJoin::Kind::Left, ASTTableJoin::Strictness::All>(block, maps_all_full, probe_process_info);
    else if (kind == ASTTableJoin::Kind::Right && strictness == ASTTableJoin::Strictness::All)
        joinBlockImpl<ASTTableJoin::Kind::Inner, ASTTableJoin::Strictness::All>(block, maps_all_full, probe_process_info);
    else if (kind == ASTTableJoin::Kind::Anti && strictness == ASTTableJoin::Strictness::Any)
        joinBlockImpl<ASTTableJoin::Kind::Anti, ASTTableJoin::Strictness::Any>(block, maps_any, probe_process_info);
    else if (kind == ASTTableJoin::Kind::Anti && strictness == ASTTableJoin::Strictness::All)
        joinBlockImpl<ASTTableJoin::Kind::Anti, ASTTableJoin::Strictness::All>(block, maps_all, probe_process_info);
    else if (kind == ASTTableJoin::Kind::LeftSemi && strictness == ASTTableJoin::Strictness::Any)
        joinBlockImpl<ASTTableJoin::Kind::LeftSemi, ASTTableJoin::Strictness::Any>(block, maps_any, probe_process_info);
    else if (kind == ASTTableJoin::Kind::LeftSemi && strictness == ASTTableJoin::Strictness::All)
        joinBlockImpl<ASTTableJoin::Kind::LeftSemi, ASTTableJoin::Strictness::All>(block, maps_all, probe_process_info);
    else if (kind == ASTTableJoin::Kind::LeftAnti && strictness == ASTTableJoin::Strictness::Any)
        joinBlockImpl<ASTTableJoin::Kind::LeftSemi, ASTTableJoin::Strictness::Any>(block, maps_any, probe_process_info);
    else if (kind == ASTTableJoin::Kind::LeftAnti && strictness == ASTTableJoin::Strictness::All)
        joinBlockImpl<ASTTableJoin::Kind::LeftSemi, ASTTableJoin::Strictness::All>(block, maps_all, probe_process_info);
    else if (kind == ASTTableJoin::Kind::Cross && strictness == ASTTableJoin::Strictness::All)
        joinBlockImplCross<ASTTableJoin::Kind::Cross, ASTTableJoin::Strictness::All>(block);
    else if (kind == ASTTableJoin::Kind::Cross && strictness == ASTTableJoin::Strictness::Any)
        joinBlockImplCross<ASTTableJoin::Kind::Cross, ASTTableJoin::Strictness::Any>(block);
    else if (kind == ASTTableJoin::Kind::Cross_Left && strictness == ASTTableJoin::Strictness::All)
        joinBlockImplCross<ASTTableJoin::Kind::Cross_Left, ASTTableJoin::Strictness::All>(block);
    else if (kind == ASTTableJoin::Kind::Cross_Left && strictness == ASTTableJoin::Strictness::Any)
        joinBlockImplCross<ASTTableJoin::Kind::Cross_Left, ASTTableJoin::Strictness::Any>(block);
    else if (kind == ASTTableJoin::Kind::Cross_Anti && strictness == ASTTableJoin::Strictness::All)
        joinBlockImplCross<ASTTableJoin::Kind::Cross_Anti, ASTTableJoin::Strictness::All>(block);
    else if (kind == ASTTableJoin::Kind::Cross_Anti && strictness == ASTTableJoin::Strictness::Any)
        joinBlockImplCross<ASTTableJoin::Kind::Cross_Anti, ASTTableJoin::Strictness::Any>(block);
    else if (kind == ASTTableJoin::Kind::Cross_LeftSemi && strictness == ASTTableJoin::Strictness::All)
        joinBlockImplCross<ASTTableJoin::Kind::Cross_LeftSemi, ASTTableJoin::Strictness::All>(block);
    else if (kind == ASTTableJoin::Kind::Cross_LeftSemi && strictness == ASTTableJoin::Strictness::Any)
        joinBlockImplCross<ASTTableJoin::Kind::Cross_LeftSemi, ASTTableJoin::Strictness::Any>(block);
    else if (kind == ASTTableJoin::Kind::Cross_LeftAnti && strictness == ASTTableJoin::Strictness::All)
        joinBlockImplCross<ASTTableJoin::Kind::Cross_LeftSemi, ASTTableJoin::Strictness::All>(block);
    else if (kind == ASTTableJoin::Kind::Cross_LeftAnti && strictness == ASTTableJoin::Strictness::Any)
        joinBlockImplCross<ASTTableJoin::Kind::Cross_LeftSemi, ASTTableJoin::Strictness::Any>(block);
    else if (kind == ASTTableJoin::Kind::NullAware_Anti && strictness == ASTTableJoin::Strictness::All)
        joinBlockImplNullAware<ASTTableJoin::Kind::NullAware_Anti, ASTTableJoin::Strictness::All>(block, maps_all);
    else if (kind == ASTTableJoin::Kind::NullAware_Anti && strictness == ASTTableJoin::Strictness::Any)
        joinBlockImplNullAware<ASTTableJoin::Kind::NullAware_Anti, ASTTableJoin::Strictness::Any>(block, maps_any);
    else if (kind == ASTTableJoin::Kind::NullAware_LeftSemi && strictness == ASTTableJoin::Strictness::All)
        joinBlockImplNullAware<ASTTableJoin::Kind::NullAware_LeftSemi, ASTTableJoin::Strictness::All>(block, maps_all);
    else if (kind == ASTTableJoin::Kind::NullAware_LeftSemi && strictness == ASTTableJoin::Strictness::Any)
        joinBlockImplNullAware<ASTTableJoin::Kind::NullAware_LeftSemi, ASTTableJoin::Strictness::Any>(block, maps_any);
    else if (kind == ASTTableJoin::Kind::NullAware_LeftAnti && strictness == ASTTableJoin::Strictness::All)
        joinBlockImplNullAware<ASTTableJoin::Kind::NullAware_LeftAnti, ASTTableJoin::Strictness::All>(block, maps_all);
    else if (kind == ASTTableJoin::Kind::NullAware_LeftAnti && strictness == ASTTableJoin::Strictness::Any)
        joinBlockImplNullAware<ASTTableJoin::Kind::NullAware_LeftAnti, ASTTableJoin::Strictness::Any>(block, maps_any);
    else
        throw Exception("Logical error: unknown combination of JOIN", ErrorCodes::LOGICAL_ERROR);

    /// for (cartesian)antiLeftSemi join, the meaning of "match-helper" is `non-matched` instead of `matched`.
    if (kind == ASTTableJoin::Kind::LeftAnti || kind == ASTTableJoin::Kind::Cross_LeftAnti)
    {
        const auto * nullable_column = checkAndGetColumn<ColumnNullable>(block.getByName(match_helper_name).column.get());
        const auto & vec_matched = static_cast<const ColumnVector<Int8> *>(nullable_column->getNestedColumnPtr().get())->getData();

        auto col_non_matched = ColumnInt8::create(vec_matched.size());
        auto & vec_non_matched = col_non_matched->getData();

        for (size_t i = 0; i < vec_matched.size(); ++i)
            vec_non_matched[i] = !vec_matched[i];

        block.getByName(match_helper_name).column = ColumnNullable::create(std::move(col_non_matched), std::move(nullable_column->getNullMapColumnPtr()));
    }

    if (isCrossJoin(kind) || isNullAwareSemiFamily(kind))
    {
        probe_process_info.all_rows_joined_finish = true;
    }

    return block;
}

bool Join::needReturnNonJoinedData() const
{
    return getFullness(kind);
}

void Join::joinTotals(Block & block) const
{
    Block totals_without_keys = totals;

    if (totals_without_keys)
    {
        for (const auto & name : key_names_right)
            totals_without_keys.erase(totals_without_keys.getPositionByName(name));

        for (size_t i = 0; i < totals_without_keys.columns(); ++i)
            block.insert(totals_without_keys.safeGetByPosition(i));
    }
    else
    {
        /// We will join empty `totals` - from one row with the default values.

        for (size_t i = 0; i < sample_block_with_columns_to_add.columns(); ++i)
        {
            const auto & col = sample_block_with_columns_to_add.getByPosition(i);
            block.insert({col.type->createColumnConstWithDefaultValue(1)->convertToFullColumnIfConst(),
                          col.type,
                          col.name});
        }
    }
}

BlockInputStreamPtr Join::createStreamWithNonJoinedRows(const Block & left_sample_block, size_t index, size_t step, size_t max_block_size) const
{
    return std::make_shared<NonJoinedBlockInputStream>(*this, left_sample_block, index, step, max_block_size);
}

void ProbeProcessInfo::resetBlock(Block && block_)
{
    block = std::move(block_);
    start_row = 0;
    end_row = 0;
    all_rows_joined_finish = false;
    // If the probe block size is greater than max_block_size, we will set max_block_size to the probe block size to avoid some unnecessary split.
    max_block_size = std::max(max_block_size, block.rows());
}

void ProbeProcessInfo::updateStartRow()
{
    assert(start_row <= end_row);
    start_row = end_row;
}
} // namespace DB<|MERGE_RESOLUTION|>--- conflicted
+++ resolved
@@ -155,12 +155,7 @@
     , null_aware_eq_condition_column(null_aware_eq_condition_column_)
     , other_condition_ptr(other_condition_ptr_)
     , original_strictness(strictness)
-<<<<<<< HEAD
     , max_block_size(max_block_size_)
-    , build_table_state(BuildTableState::SUCCEED)
-=======
-    , max_block_size_for_cross_join(max_block_size_)
->>>>>>> e5cc6154
     , log(Logger::get(req_id))
     , enable_fine_grained_shuffle(enable_fine_grained_shuffle_)
     , fine_grained_shuffle_count(fine_grained_shuffle_count_)
