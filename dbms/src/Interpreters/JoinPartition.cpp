// Copyright 2023 PingCAP, Inc.
//
// Licensed under the Apache License, Version 2.0 (the "License");
// you may not use this file except in compliance with the License.
// You may obtain a copy of the License at
//
//     http://www.apache.org/licenses/LICENSE-2.0
//
// Unless required by applicable law or agreed to in writing, software
// distributed under the License is distributed on an "AS IS" BASIS,
// WITHOUT WARRANTIES OR CONDITIONS OF ANY KIND, either express or implied.
// See the License for the specific language governing permissions and
// limitations under the License.

#include <Common/Arena.h>
#include <Common/ColumnsHashing.h>
#include <Common/FailPoint.h>
#include <Interpreters/JoinPartition.h>
#include <Interpreters/NullAwareSemiJoinHelper.h>
#include <Interpreters/ProbeProcessInfo.h>

#include <ext/scope_guard.h>

namespace DB
{
namespace ErrorCodes
{
extern const int UNKNOWN_SET_DATA_VARIANT;
extern const int LOGICAL_ERROR;
} // namespace ErrorCodes

namespace FailPoints
{
extern const char random_fail_in_resize_callback[];
} // namespace FailPoints

namespace
{
template <typename List, typename Elem>
void insertRowToList(List * list, Elem * elem)
{
    elem->next = list->next; // NOLINT(clang-analyzer-core.NullDereference)
    list->next = elem;
}
} // namespace

namespace FailPoints
{
extern const char random_join_build_failpoint[];
} // namespace FailPoints

using PointerHelper = PointerTypeColumnHelper<sizeof(void *)>;

void RowsNotInsertToMap::insertRow(Block * stored_block, size_t index, bool need_materialize, Arena & pool)
{
    if (need_materialize)
    {
        if (materialized_columns_vec.empty() || total_size % max_block_size == 0)
            materialized_columns_vec.emplace_back(stored_block->cloneEmptyColumns());

        auto & last_one = materialized_columns_vec.back();
        size_t columns = stored_block->columns();
        RUNTIME_ASSERT(last_one.size() == columns);
        for (size_t i = 0; i < columns; ++i)
            last_one[i]->insertFrom(*stored_block->getByPosition(i).column.get(), index);
    }
    else
    {
        auto * elem = reinterpret_cast<RowRefList *>(pool.alloc(sizeof(RowRefList)));
        new (elem) RowRefList(stored_block, index);
        insertRowToList(&head, elem);
    }
    ++total_size;
}

template <typename Maps>
static void initImpl(Maps & maps, JoinMapMethod method)
{
    switch (method)
    {
    case JoinMapMethod::EMPTY:
        break;
    case JoinMapMethod::CROSS:
        break;

#define M(METHOD)                                                                       \
    case JoinMapMethod::METHOD:                                                         \
        maps.METHOD = std::make_unique<typename decltype(maps.METHOD)::element_type>(); \
        break;
        APPLY_FOR_JOIN_VARIANTS(M)
#undef M

    default:
        throw Exception("Unknown JOIN keys variant.", ErrorCodes::UNKNOWN_SET_DATA_VARIANT);
    }
}

template <typename Map, typename Maps>
static Map & getMapImpl(Maps & maps, JoinMapMethod method)
{
    void * ret = nullptr;
    switch (method)
    {
    case JoinMapMethod::EMPTY:
    case JoinMapMethod::CROSS:
        throw Exception("Should not reach here");

#define M(METHOD)                \
    case JoinMapMethod::METHOD:  \
        ret = maps.METHOD.get(); \
        break;
        APPLY_FOR_JOIN_VARIANTS(M)
#undef M

    default:
        throw Exception("Unknown JOIN keys variant.", ErrorCodes::UNKNOWN_SET_DATA_VARIANT);
    }
    return *reinterpret_cast<Map *>(ret);
}

template <typename Maps>
static size_t getRowCountImpl(const Maps & maps, JoinMapMethod method)
{
    switch (method)
    {
    case JoinMapMethod::EMPTY:
        return 0;
    case JoinMapMethod::CROSS:
        return 0;

#define M(NAME)               \
    case JoinMapMethod::NAME: \
        return maps.NAME ? maps.NAME->size() : 0;
        APPLY_FOR_JOIN_VARIANTS(M)
#undef M

    default:
        throw Exception("Unknown JOIN keys variant.", ErrorCodes::UNKNOWN_SET_DATA_VARIANT);
    }
}

template <typename Maps>
static size_t getByteCountImpl(const Maps & maps, JoinMapMethod method)
{
    switch (method)
    {
    case JoinMapMethod::EMPTY:
        return 0;
    case JoinMapMethod::CROSS:
        return 0;

#define M(NAME)               \
    case JoinMapMethod::NAME: \
        return maps.NAME ? maps.NAME->getBufferSizeInBytes() : 0;
        APPLY_FOR_JOIN_VARIANTS(M)
#undef M

    default:
        throw Exception("Unknown JOIN keys variant.", ErrorCodes::UNKNOWN_SET_DATA_VARIANT);
    }
}

template <typename Maps>
static void setResizeCallbackImpl(const Maps & maps, JoinMapMethod method, const ResizeCallback & resize_callback)
{
    switch (method)
    {
    case JoinMapMethod::EMPTY:
    case JoinMapMethod::CROSS:
        return;
#define M(NAME)                                            \
    case JoinMapMethod::NAME:                              \
        if (maps.NAME)                                     \
            maps.NAME->setResizeCallback(resize_callback); \
        return;
        APPLY_FOR_JOIN_VARIANTS(M)
#undef M

    default:
        throw Exception("Unknown JOIN keys variant.", ErrorCodes::UNKNOWN_SET_DATA_VARIANT);
    }
}

template <typename Maps>
static size_t clearMaps(Maps & maps, JoinMapMethod method)
{
    size_t ret = 0;
    switch (method)
    {
    case JoinMapMethod::EMPTY:
    case JoinMapMethod::CROSS:
        ret = 0;
        break;
#define M(NAME)                                      \
    case JoinMapMethod::NAME:                        \
        if (maps.NAME)                               \
        {                                            \
            ret = maps.NAME->getBufferSizeInBytes(); \
            maps.NAME.reset();                       \
        }                                            \
        break;
        APPLY_FOR_JOIN_VARIANTS(M)
#undef M

    default:
        throw Exception("Unknown JOIN keys variant.", ErrorCodes::UNKNOWN_SET_DATA_VARIANT);
    }
    return ret;
}

size_t JoinPartition::getRowCount()
{
    size_t ret = 0;
    ret += getRowCountImpl(maps_any, join_map_method);
    ret += getRowCountImpl(maps_all, join_map_method);
    ret += getRowCountImpl(maps_any_full, join_map_method);
    ret += getRowCountImpl(maps_all_full, join_map_method);
    ret += getRowCountImpl(maps_all_full_with_row_flag, join_map_method);
    return ret;
}

void JoinPartition::updateHashMapAndPoolMemoryUsage()
{
    hash_table_pool_memory_usage = getHashMapAndPoolByteCount();
}

size_t JoinPartition::getHashMapAndPoolByteCount()
{
    size_t ret = 0;
    ret += getByteCountImpl(maps_any, join_map_method);
    ret += getByteCountImpl(maps_all, join_map_method);
    ret += getByteCountImpl(maps_any_full, join_map_method);
    ret += getByteCountImpl(maps_all_full, join_map_method);
    ret += getByteCountImpl(maps_all_full_with_row_flag, join_map_method);
    ret += pool->size();
    return ret;
}

void JoinPartition::setResizeCallbackIfNeeded()
{
    if (hash_join_spill_context->isSpillEnabled() && hash_join_spill_context->isInAutoSpillMode())
    {
        auto resize_callback = [this]() {
            if (hash_join_spill_context->supportFurtherSpill()
                && hash_join_spill_context->isPartitionMarkedForAutoSpill(partition_index))
                return false;
            bool ret = true;
            fiu_do_on(FailPoints::random_fail_in_resize_callback, {
                if (hash_join_spill_context->supportFurtherSpill())
                {
                    ret = !hash_join_spill_context->markPartitionForAutoSpill(partition_index);
                }
            });
            return ret;
        };
        assert(pool != nullptr);
        pool->setResizeCallback(resize_callback);
        setResizeCallbackImpl(maps_any, join_map_method, resize_callback);
        setResizeCallbackImpl(maps_all, join_map_method, resize_callback);
        setResizeCallbackImpl(maps_any_full, join_map_method, resize_callback);
        setResizeCallbackImpl(maps_all_full, join_map_method, resize_callback);
        setResizeCallbackImpl(maps_all_full_with_row_flag, join_map_method, resize_callback);
    }
}

void JoinPartition::initMap()
{
    if (isCrossJoin(kind))
        return;

    if (isNecessaryKindToUseRowFlaggedHashMap(kind))
    {
        if (has_other_condition)
            initImpl(maps_all_full_with_row_flag, join_map_method);
        else
            initImpl(maps_all_full, join_map_method);
    }
    else if (!getFullness(kind))
    {
        if (strictness == ASTTableJoin::Strictness::Any)
            initImpl(maps_any, join_map_method);
        else
            initImpl(maps_all, join_map_method);
    }
    else
    {
        if (strictness == ASTTableJoin::Strictness::Any)
            initImpl(maps_any_full, join_map_method);
        else
            initImpl(maps_all_full, join_map_method);
    }
}

void JoinPartition::insertBlockForBuild(Block && block)
{
    size_t rows = block.rows();
    size_t bytes = block.estimateBytesForSpill();
    build_partition.rows += rows;
    build_partition.bytes += bytes;
    build_partition.blocks.push_back(block);
    build_partition.original_blocks.push_back(std::move(block));
    addBlockDataMemoryUsage(bytes);
}

void JoinPartition::insertBlockForProbe(Block && block)
{
    size_t rows = block.rows();
    size_t bytes = block.estimateBytesForSpill();
    probe_partition.rows += rows;
    probe_partition.bytes += bytes;
    probe_partition.blocks.push_back(std::move(block));
    addBlockDataMemoryUsage(bytes);
}
std::unique_lock<std::mutex> JoinPartition::lockPartition()
{
    return std::unique_lock(partition_mutex);
}
std::unique_lock<std::mutex> JoinPartition::tryLockPartition()
{
    return std::unique_lock(partition_mutex, std::try_to_lock);
}
void JoinPartition::releaseBuildPartitionBlocks(std::unique_lock<std::mutex> &)
{
    build_partition.bytes = 0;
    build_partition.rows = 0;
    build_partition.blocks.clear();
    build_partition.original_blocks.clear();
    block_data_memory_usage = 0;
}
void JoinPartition::releaseProbePartitionBlocks(std::unique_lock<std::mutex> &)
{
    probe_partition.bytes = 0;
    probe_partition.rows = 0;
    probe_partition.blocks.clear();
    block_data_memory_usage = 0;
}

void JoinPartition::releasePartitionPoolAndHashMap(std::unique_lock<std::mutex> &)
{
    pool.reset();
    clearMaps(maps_any, join_map_method);
    clearMaps(maps_all, join_map_method);
    clearMaps(maps_any_full, join_map_method);
    clearMaps(maps_all_full, join_map_method);
    clearMaps(maps_all_full_with_row_flag, join_map_method);
    LOG_DEBUG(log, "release {} memories from partition {}", hash_table_pool_memory_usage, partition_index);
    hash_table_pool_memory_usage = 0;
}

Blocks JoinPartition::trySpillBuildPartition(std::unique_lock<std::mutex> & partition_lock)
{
    if (isSpill() && build_partition.rows > 0)
    {
        auto ret = build_partition.original_blocks;
        releaseBuildPartitionBlocks(partition_lock);
        return ret;
    }
    else
    {
        return {};
    }
}
Blocks JoinPartition::trySpillProbePartition(std::unique_lock<std::mutex> & partition_lock)
{
    if (isSpill() && probe_partition.rows > 0)
    {
        auto ret = probe_partition.blocks;
        releaseProbePartitionBlocks(partition_lock);
        return ret;
    }
    else
        return {};
}
namespace
{
/// code for hash map insertion
template <JoinMapMethod method, typename Value, typename Mapped>
struct KeyGetterForTypeImpl;

template <typename Value, typename Mapped>
struct KeyGetterForTypeImpl<JoinMapMethod::key8, Value, Mapped>
{
    using Type = ColumnsHashing::HashMethodOneNumber<Value, Mapped, UInt8, false>;
};
template <typename Value, typename Mapped>
struct KeyGetterForTypeImpl<JoinMapMethod::key16, Value, Mapped>
{
    using Type = ColumnsHashing::HashMethodOneNumber<Value, Mapped, UInt16, false>;
};
template <typename Value, typename Mapped>
struct KeyGetterForTypeImpl<JoinMapMethod::key32, Value, Mapped>
{
    using Type = ColumnsHashing::HashMethodOneNumber<Value, Mapped, UInt32, false>;
};
template <typename Value, typename Mapped>
struct KeyGetterForTypeImpl<JoinMapMethod::key64, Value, Mapped>
{
    using Type = ColumnsHashing::HashMethodOneNumber<Value, Mapped, UInt64, false>;
};
template <typename Value, typename Mapped>
struct KeyGetterForTypeImpl<JoinMapMethod::key_string, Value, Mapped>
{
    using Type = ColumnsHashing::HashMethodString<Value, Mapped, true, false>;
};
template <typename Value, typename Mapped>
struct KeyGetterForTypeImpl<JoinMapMethod::key_strbinpadding, Value, Mapped>
{
    using Type = ColumnsHashing::HashMethodStringBin<Value, Mapped, true>;
};
template <typename Value, typename Mapped>
struct KeyGetterForTypeImpl<JoinMapMethod::key_strbin, Value, Mapped>
{
    using Type = ColumnsHashing::HashMethodStringBin<Value, Mapped, false>;
};
template <typename Value, typename Mapped>
struct KeyGetterForTypeImpl<JoinMapMethod::key_fixed_string, Value, Mapped>
{
    using Type = ColumnsHashing::HashMethodFixedString<Value, Mapped, true, false>;
};
template <typename Value, typename Mapped>
struct KeyGetterForTypeImpl<JoinMapMethod::keys128, Value, Mapped>
{
    using Type = ColumnsHashing::HashMethodKeysFixed<Value, UInt128, Mapped, false, false>;
};
template <typename Value, typename Mapped>
struct KeyGetterForTypeImpl<JoinMapMethod::keys256, Value, Mapped>
{
    using Type = ColumnsHashing::HashMethodKeysFixed<Value, UInt256, Mapped, false, false>;
};
template <typename Value, typename Mapped>
struct KeyGetterForTypeImpl<JoinMapMethod::serialized, Value, Mapped>
{
    using Type = ColumnsHashing::HashMethodSerialized<Value, Mapped>;
};


template <JoinMapMethod method, typename Data>
struct KeyGetterForType
{
    using Value = typename Data::value_type;
    using Mapped_t = typename Data::mapped_type;
    using Mapped = std::conditional_t<std::is_const_v<Data>, const Mapped_t, Mapped_t>;
    using Type = typename KeyGetterForTypeImpl<method, Value, Mapped>::Type;
};

/// Inserting an element into a hash table of the form `key -> reference to a string`, which will then be used by JOIN.
template <ASTTableJoin::Strictness STRICTNESS, typename Map, typename KeyGetter>
struct Inserter
{
    static void insert(
        Map & map,
        const typename Map::key_type & key,
        Block * stored_block,
        size_t i,
        Arena & pool,
        std::vector<String> & sort_key_containers);
};

template <typename Map, typename KeyGetter>
struct Inserter<ASTTableJoin::Strictness::Any, Map, KeyGetter>
{
    static void insert(
        Map & map,
        KeyGetter & key_getter,
        Block * stored_block,
        size_t i,
        Arena & pool,
        std::vector<String> & sort_key_container)
    {
        auto emplace_result = key_getter.emplaceKey(map, i, pool, sort_key_container);

        if (emplace_result.isInserted())
            new (&emplace_result.getMapped()) typename Map::mapped_type(stored_block, i);
    }
};

template <typename Map, typename KeyGetter>
struct Inserter<ASTTableJoin::Strictness::All, Map, KeyGetter>
{
    using MappedType = typename Map::mapped_type;
    static void insert(
        Map & map,
        KeyGetter & key_getter,
        Block * stored_block,
        size_t i,
        Arena & pool,
        std::vector<String> & sort_key_container)
    {
        auto emplace_result = key_getter.emplaceKey(map, i, pool, sort_key_container);

        if (emplace_result.isInserted())
            new (&emplace_result.getMapped()) typename Map::mapped_type(stored_block, i);
        else
        {
            /** The first element of the list is stored in the value of the hash table, the rest in the pool.
                 * We will insert each time the element into the second place.
                 * That is, the former second element, if it was, will be the third, and so on.
                 */
            auto elem = reinterpret_cast<MappedType *>(pool.alloc(sizeof(MappedType)));
            new (elem) typename Map::mapped_type(stored_block, i);
            insertRowToList(&emplace_result.getMapped(), elem);
        }
    }
};

/// insert Block into one map, don't need acquire lock inside this function
template <
    ASTTableJoin::Strictness STRICTNESS,
    typename KeyGetter,
    typename Map,
    bool has_null_map,
    bool need_record_not_insert_rows>
void NO_INLINE insertBlockIntoMapTypeCase(
    JoinPartition & join_partition,
    size_t rows,
    const ColumnRawPtrs & key_columns,
    const Sizes & key_sizes,
    const TiDB::TiDBCollators & collators,
    Block * stored_block,
    ConstNullMapPtr null_map,
    RowsNotInsertToMap * rows_not_inserted_to_map)
{
    auto & pool = *join_partition.getPartitionPool();

    Map & map = join_partition.template getHashMap<Map>();
    KeyGetter key_getter(key_columns, key_sizes, collators);
    std::vector<std::string> sort_key_containers;
    sort_key_containers.resize(key_columns.size());

    bool null_need_materialize = isNullAwareSemiFamily(join_partition.getJoinKind());
    for (size_t i = 0; i < rows; ++i)
    {
        if constexpr (has_null_map)
        {
            if ((*null_map)[i])
            {
                if constexpr (need_record_not_insert_rows)
                {
                    /// for right/full out join or null-aware semi join, need to insert into rows_not_inserted_to_map
                    rows_not_inserted_to_map->insertRow(stored_block, i, null_need_materialize, pool);
                }
                continue;
            }
        }

        Inserter<STRICTNESS, Map, KeyGetter>::insert(map, key_getter, stored_block, i, pool, sort_key_containers);
    }
}

/// insert Block into maps, for each map, need to acquire lock before insert
template <
    ASTTableJoin::Strictness STRICTNESS,
    typename KeyGetter,
    typename Map,
    bool has_null_map,
    bool need_record_not_insert_rows>
void NO_INLINE insertBlockIntoMapsTypeCase(
    JoinPartitions & join_partitions,
    size_t rows,
    const ColumnRawPtrs & key_columns,
    const Sizes & key_sizes,
    const TiDB::TiDBCollators & collators,
    Block * stored_block,
    ConstNullMapPtr null_map,
    size_t stream_index,
    RowsNotInsertToMap * rows_not_inserted_to_map)
{
    auto & current_join_partition = join_partitions[stream_index];
    auto & pool = *current_join_partition->getPartitionPool();

    /// use this map to calculate key hash
    auto & map = current_join_partition->getHashMap<Map>();
    KeyGetter key_getter(key_columns, key_sizes, collators);
    std::vector<std::string> sort_key_containers(key_columns.size());
    /// note this implicitly assume that each join partition has only one hash table
    size_t segment_size = join_partitions.size();
    /// when inserting with lock, first calculate and save the segment index for each row, then
    /// insert the rows segment by segment to avoid too much conflict. This will introduce some overheads:
    /// 1. key_getter.getKey will be called twice, here we do not cache key because it can not be cached
    /// with relatively low cost(if key is stringRef, just cache a stringRef is meaningless, we need to cache the whole `sort_key_containers`)
    /// 2. hash value is calculated twice, maybe we can refine the code to cache the hash value
    /// 3. extra memory to store the segment index info
    std::vector<std::vector<size_t>> segment_index_info;
    if constexpr (has_null_map && need_record_not_insert_rows)
    {
        segment_index_info.resize(segment_size + 1);
    }
    else
    {
        segment_index_info.resize(segment_size);
    }
    size_t rows_per_seg = rows / segment_index_info.size();
    for (auto & segment_index : segment_index_info)
    {
        segment_index.reserve(rows_per_seg);
    }
    for (size_t i = 0; i < rows; ++i)
    {
        if constexpr (has_null_map)
        {
            if ((*null_map)[i])
            {
                if constexpr (need_record_not_insert_rows)
                    segment_index_info.back().push_back(i);
                continue;
            }
        }
        auto key_holder = key_getter.getKeyHolder(i, &pool, sort_key_containers);
        SCOPE_EXIT(keyHolderDiscardKey(key_holder));
        auto key = keyHolderGetKey(key_holder);

        size_t segment_index = 0;
        if (!ZeroTraits::check(key))
        {
            size_t hash_value = map.hash(key);
            segment_index = hash_value % segment_size;
        }
        segment_index_info[segment_index].push_back(i);
    }

    std::list<size_t> insert_indexes;
    for (size_t i = 0; i < segment_index_info.size(); ++i)
    {
        size_t insert_index = (i + stream_index) % segment_index_info.size();
        insert_indexes.emplace_back(insert_index);
    }

#define INSERT_TO_MAP(join_partition, segment_index)          \
    auto & current_map = (join_partition)->getHashMap<Map>(); \
    for (auto & s_i : (segment_index))                        \
    {                                                         \
        Inserter<STRICTNESS, Map, KeyGetter>::insert(         \
            current_map,                                      \
            key_getter,                                       \
            stored_block,                                     \
            s_i,                                              \
            pool,                                             \
            sort_key_containers);                             \
    }

#define INSERT_TO_NOT_INSERTED_MAP                                                                      \
    /* null value */                                                                                    \
    /* here ignore mutex because rows_not_inserted_to_map is privately owned by each stream thread */   \
    /* for right/full out join or null-aware semi join, need to insert into rows_not_inserted_to_map */ \
    assert(rows_not_inserted_to_map != nullptr);                                                        \
    assert(segment_index_info.size() == (1 + segment_size));                                            \
    bool null_need_materialize = isNullAwareSemiFamily(current_join_partition->getJoinKind());          \
    for (auto index : segment_index_info[segment_size])                                                 \
    {                                                                                                   \
        rows_not_inserted_to_map->insertRow(stored_block, index, null_need_materialize, pool);          \
    }

    // First use tryLock to traverse twice to find all segments that can acquire locks immediately and execute insert.
    //
    // If there is only one segment left, there is no need to use try locks
    // since it only causes unnecessary CPU consumption, and a blocking lock can be used directly.
    for (size_t i = 0; i <= 1 && insert_indexes.size() > 1; ++i)
    {
        FAIL_POINT_TRIGGER_EXCEPTION(FailPoints::random_join_build_failpoint);
        for (auto it = insert_indexes.begin(); it != insert_indexes.end();)
        {
            auto segment_index = *it;
            if (segment_index == segment_size)
            {
                INSERT_TO_NOT_INSERTED_MAP
                it = insert_indexes.erase(it);
            }
            else
            {
                auto & join_partition = join_partitions[segment_index];
                if (auto try_lock = join_partition->tryLockPartition(); try_lock)
                {
                    INSERT_TO_MAP(join_partition, segment_index_info[segment_index]);
                    it = insert_indexes.erase(it);
                }
                else
                {
                    ++it;
                }
            }
        }
    }

    // Next use blocking locks to insert the remaining segments to avoid unnecessary cpu consumption.
    for (auto segment_index : insert_indexes)
    {
        // When segment_index is segment_size, it must be processed in first step.
        RUNTIME_CHECK_MSG(
            segment_index < segment_size,
            "Internal Error: When segment_index is segment_size, it must be processed in first step.");
        FAIL_POINT_TRIGGER_EXCEPTION(FailPoints::random_join_build_failpoint);
        auto & join_partition = join_partitions[segment_index];
        auto lock = join_partition->lockPartition();
        INSERT_TO_MAP(join_partition, segment_index_info[segment_index]);
    }

#undef INSERT_TO_MAP
#undef INSERT_TO_NOT_INSERTED_MAP
}

template <ASTTableJoin::Strictness STRICTNESS, typename KeyGetter, typename Map>
void insertBlockIntoMapsImplType(
    JoinPartitions & join_partitions,
    size_t rows,
    const ColumnRawPtrs & key_columns,
    const Sizes & key_sizes,
    const TiDB::TiDBCollators & collators,
    Block * stored_block,
    ConstNullMapPtr null_map,
    size_t stream_index,
    size_t insert_concurrency,
    bool enable_fine_grained_shuffle,
    bool enable_join_spill)
{
    auto & current_join_partition = join_partitions[stream_index];
    auto * rows_not_inserted_to_map = current_join_partition->getRowsNotInsertedToMap();
    if (enable_join_spill)
    {
        /// case 1, join with spill support, the partition level lock is acquired in `Join::insertFromBlock`
        if (null_map)
        {
            if (rows_not_inserted_to_map)
                insertBlockIntoMapTypeCase<STRICTNESS, KeyGetter, Map, true, true>(
                    *current_join_partition,
                    rows,
                    key_columns,
                    key_sizes,
                    collators,
                    stored_block,
                    null_map,
                    rows_not_inserted_to_map);
            else
                insertBlockIntoMapTypeCase<STRICTNESS, KeyGetter, Map, true, false>(
                    *current_join_partition,
                    rows,
                    key_columns,
                    key_sizes,
                    collators,
                    stored_block,
                    null_map,
                    nullptr);
        }
        else
        {
            insertBlockIntoMapTypeCase<STRICTNESS, KeyGetter, Map, false, false>(
                *current_join_partition,
                rows,
                key_columns,
                key_sizes,
                collators,
                stored_block,
                null_map,
                nullptr);
        }
        return;
    }
    else if (enable_fine_grained_shuffle)
    {
        /// case 2, join with fine_grained_shuffle, no need to acquire any lock
        if (null_map)
        {
            if (rows_not_inserted_to_map)
                insertBlockIntoMapTypeCase<STRICTNESS, KeyGetter, Map, true, true>(
                    *current_join_partition,
                    rows,
                    key_columns,
                    key_sizes,
                    collators,
                    stored_block,
                    null_map,
                    rows_not_inserted_to_map);
            else
                insertBlockIntoMapTypeCase<STRICTNESS, KeyGetter, Map, true, false>(
                    *current_join_partition,
                    rows,
                    key_columns,
                    key_sizes,
                    collators,
                    stored_block,
                    null_map,
                    nullptr);
        }
        else
        {
            insertBlockIntoMapTypeCase<STRICTNESS, KeyGetter, Map, false, false>(
                *current_join_partition,
                rows,
                key_columns,
                key_sizes,
                collators,
                stored_block,
                null_map,
                nullptr);
        }
    }
    else if (insert_concurrency > 1)
    {
        /// case 3, normal join with concurrency > 1, will acquire lock in `insertBlockIntoMapsTypeCase`
        if (null_map)
        {
            if (rows_not_inserted_to_map)
                insertBlockIntoMapsTypeCase<STRICTNESS, KeyGetter, Map, true, true>(
                    join_partitions,
                    rows,
                    key_columns,
                    key_sizes,
                    collators,
                    stored_block,
                    null_map,
                    stream_index,
                    rows_not_inserted_to_map);
            else
                insertBlockIntoMapsTypeCase<STRICTNESS, KeyGetter, Map, true, false>(
                    join_partitions,
                    rows,
                    key_columns,
                    key_sizes,
                    collators,
                    stored_block,
                    null_map,
                    stream_index,
                    nullptr);
        }
        else
        {
            insertBlockIntoMapsTypeCase<STRICTNESS, KeyGetter, Map, false, false>(
                join_partitions,
                rows,
                key_columns,
                key_sizes,
                collators,
                stored_block,
                null_map,
                stream_index,
                nullptr);
        }
    }
    else
    {
        /// case 4, normal join with concurrency == 1, no need to acquire any lock
        RUNTIME_CHECK(stream_index == 0);
        if (null_map)
        {
            if (rows_not_inserted_to_map)
                insertBlockIntoMapTypeCase<STRICTNESS, KeyGetter, Map, true, true>(
                    *current_join_partition,
                    rows,
                    key_columns,
                    key_sizes,
                    collators,
                    stored_block,
                    null_map,
                    rows_not_inserted_to_map);
            else
                insertBlockIntoMapTypeCase<STRICTNESS, KeyGetter, Map, true, false>(
                    *current_join_partition,
                    rows,
                    key_columns,
                    key_sizes,
                    collators,
                    stored_block,
                    null_map,
                    nullptr);
        }
        else
        {
            insertBlockIntoMapTypeCase<STRICTNESS, KeyGetter, Map, false, false>(
                *current_join_partition,
                rows,
                key_columns,
                key_sizes,
                collators,
                stored_block,
                null_map,
                nullptr);
        }
    }
}

template <ASTTableJoin::Strictness STRICTNESS, typename Maps>
void insertBlockIntoMapsImpl(
    JoinPartitions & join_partitions,
    size_t rows,
    const ColumnRawPtrs & key_columns,
    const Sizes & key_sizes,
    const TiDB::TiDBCollators & collators,
    Block * stored_block,
    ConstNullMapPtr null_map,
    size_t stream_index,
    size_t insert_concurrency,
    bool enable_fine_grained_shuffle,
    bool enable_join_spill)
{
    switch (join_partitions[stream_index]->getJoinMapMethod())
    {
    case JoinMapMethod::EMPTY:
        break;
    case JoinMapMethod::CROSS:
        break; /// Do nothing. We have already saved block, and it is enough.

#define M(METHOD)                                                                                \
    case JoinMapMethod::METHOD:                                                                  \
        insertBlockIntoMapsImplType<                                                             \
            STRICTNESS,                                                                          \
            typename KeyGetterForType<JoinMapMethod::METHOD, typename Maps::METHOD##Type>::Type, \
            typename Maps::METHOD##Type>(                                                        \
            join_partitions,                                                                     \
            rows,                                                                                \
            key_columns,                                                                         \
            key_sizes,                                                                           \
            collators,                                                                           \
            stored_block,                                                                        \
            null_map,                                                                            \
            stream_index,                                                                        \
            insert_concurrency,                                                                  \
            enable_fine_grained_shuffle,                                                         \
            enable_join_spill);                                                                  \
        break;
        APPLY_FOR_JOIN_VARIANTS(M)
#undef M

    default:
        throw Exception("Unknown JOIN keys variant.", ErrorCodes::UNKNOWN_SET_DATA_VARIANT);
    }
}
} // namespace

template <typename Map>
Map & JoinPartition::getHashMap()
{
    assert(!isSpill());
    if (isNecessaryKindToUseRowFlaggedHashMap(kind))
    {
        if (has_other_condition)
            return getMapImpl<Map>(maps_all_full_with_row_flag, join_map_method);
        else
            return getMapImpl<Map>(maps_all_full, join_map_method);
    }
    else if (getFullness(kind))
    {
        if (strictness == ASTTableJoin::Strictness::Any)
            return getMapImpl<Map>(maps_any_full, join_map_method);
        else
            return getMapImpl<Map>(maps_all_full, join_map_method);
    }
    else
    {
        if (strictness == ASTTableJoin::Strictness::Any)
            return getMapImpl<Map>(maps_any, join_map_method);
        else
            return getMapImpl<Map>(maps_all, join_map_method);
    }
}

void JoinPartition::insertBlockIntoMaps(
    JoinPartitions & join_partitions,
    size_t rows,
    const ColumnRawPtrs & key_columns,
    const std::vector<size_t> & key_sizes,
    const TiDB::TiDBCollators & collators,
    Block * stored_block,
    ConstNullMapPtr & null_map,
    size_t stream_index,
    size_t insert_concurrency,
    bool enable_fine_grained_shuffle,
    bool enable_join_spill)
{
    auto & current_join_partition = join_partitions[stream_index];
    assert(!current_join_partition->isSpill());
    auto current_kind = current_join_partition->kind;
    if (isNullAwareSemiFamily(current_kind))
    {
        if (current_join_partition->strictness == ASTTableJoin::Strictness::Any)
            insertBlockIntoMapsImpl<ASTTableJoin::Strictness::Any, MapsAny>(
                join_partitions,
                rows,
                key_columns,
                key_sizes,
                collators,
                stored_block,
                null_map,
                stream_index,
                insert_concurrency,
                enable_fine_grained_shuffle,
                enable_join_spill);
        else
            insertBlockIntoMapsImpl<ASTTableJoin::Strictness::All, MapsAll>(
                join_partitions,
                rows,
                key_columns,
                key_sizes,
                collators,
                stored_block,
                null_map,
                stream_index,
                insert_concurrency,
                enable_fine_grained_shuffle,
                enable_join_spill);
    }
    else if (isNecessaryKindToUseRowFlaggedHashMap(current_kind))
    {
        if (current_join_partition->has_other_condition)
            insertBlockIntoMapsImpl<ASTTableJoin::Strictness::All, MapsAllFullWithRowFlag>(
                join_partitions,
                rows,
                key_columns,
                key_sizes,
                collators,
                stored_block,
                null_map,
                stream_index,
                insert_concurrency,
                enable_fine_grained_shuffle,
                enable_join_spill);
        else
            insertBlockIntoMapsImpl<ASTTableJoin::Strictness::All, MapsAllFull>(
                join_partitions,
                rows,
                key_columns,
                key_sizes,
                collators,
                stored_block,
                null_map,
                stream_index,
                insert_concurrency,
                enable_fine_grained_shuffle,
                enable_join_spill);
    }
    else if (getFullness(current_kind))
    {
        if (current_join_partition->strictness == ASTTableJoin::Strictness::Any)
            insertBlockIntoMapsImpl<ASTTableJoin::Strictness::Any, MapsAnyFull>(
                join_partitions,
                rows,
                key_columns,
                key_sizes,
                collators,
                stored_block,
                null_map,
                stream_index,
                insert_concurrency,
                enable_fine_grained_shuffle,
                enable_join_spill);
        else
            insertBlockIntoMapsImpl<ASTTableJoin::Strictness::All, MapsAllFull>(
                join_partitions,
                rows,
                key_columns,
                key_sizes,
                collators,
                stored_block,
                null_map,
                stream_index,
                insert_concurrency,
                enable_fine_grained_shuffle,
                enable_join_spill);
    }
    else
    {
        if (current_join_partition->strictness == ASTTableJoin::Strictness::Any)
            insertBlockIntoMapsImpl<ASTTableJoin::Strictness::Any, MapsAny>(
                join_partitions,
                rows,
                key_columns,
                key_sizes,
                collators,
                stored_block,
                null_map,
                stream_index,
                insert_concurrency,
                enable_fine_grained_shuffle,
                enable_join_spill);
        else
            insertBlockIntoMapsImpl<ASTTableJoin::Strictness::All, MapsAll>(
                join_partitions,
                rows,
                key_columns,
                key_sizes,
                collators,
                stored_block,
                null_map,
                stream_index,
                insert_concurrency,
                enable_fine_grained_shuffle,
                enable_join_spill);
    }
}
namespace
{
/// code for hash map probe
template <ASTTableJoin::Kind KIND, ASTTableJoin::Strictness STRICTNESS, typename Map>
struct Adder;

/// code for row flagged hash map probe
template <typename Map>
struct RowFlaggedHashMapAdder;

template <typename Map>
struct Adder<ASTTableJoin::Kind::LeftOuter, ASTTableJoin::Strictness::Any, Map>
{
    static bool addFound(
        const typename Map::ConstLookupResult & it,
        size_t num_columns_to_add,
        MutableColumns & added_columns,
        size_t /*i*/,
        IColumn::Filter * /*filter*/,
        IColumn::Offset & /*current_offset*/,
        IColumn::Offsets * /*offsets*/,
        const std::vector<size_t> & right_indexes,
        ProbeProcessInfo & /*probe_process_info*/)
    {
        for (size_t j = 0; j < num_columns_to_add; ++j)
            added_columns[j]->insertFrom(
                *it->getMapped().block->getByPosition(right_indexes[j]).column.get(),
                it->getMapped().row_num);
        return false;
    }

    static bool addNotFound(
        size_t num_columns_to_add,
        MutableColumns & added_columns,
        size_t /*i*/,
        IColumn::Filter * /*filter*/,
        IColumn::Offset & /*current_offset*/,
        IColumn::Offsets * /*offsets*/,
        ProbeProcessInfo & /*probe_process_info*/)
    {
        for (size_t j = 0; j < num_columns_to_add; ++j)
            added_columns[j]->insertDefault();
        return false;
    }
};

template <typename Map>
struct Adder<ASTTableJoin::Kind::Semi, ASTTableJoin::Strictness::Any, Map>
{
    static bool addFound(
        const typename Map::ConstLookupResult & it,
        size_t num_columns_to_add,
        MutableColumns & added_columns,
        size_t i,
        IColumn::Filter * filter,
        IColumn::Offset & /*current_offset*/,
        IColumn::Offsets * /*offsets*/,
        const std::vector<size_t> & right_indexes,
        ProbeProcessInfo & /*probe_process_info*/)
    {
        (*filter)[i] = 1;

        for (size_t j = 0; j < num_columns_to_add; ++j)
            added_columns[j]->insertFrom(
                *it->getMapped().block->getByPosition(right_indexes[j]).column.get(),
                it->getMapped().row_num);

        return false;
    }

    static bool addNotFound(
        size_t /*num_columns_to_add*/,
        MutableColumns & /*added_columns*/,
        size_t i,
        IColumn::Filter * filter,
        IColumn::Offset & /*current_offset*/,
        IColumn::Offsets * /*offsets*/,
        ProbeProcessInfo & /*probe_process_info*/)
    {
        (*filter)[i] = 0;
        return false;
    }
};

template <typename Map>
struct Adder<ASTTableJoin::Kind::Anti, ASTTableJoin::Strictness::Any, Map>
{
    static bool addFound(
        const typename Map::ConstLookupResult & /*it*/,
        size_t /*num_columns_to_add*/,
        MutableColumns & /*added_columns*/,
        size_t i,
        IColumn::Filter * filter,
        IColumn::Offset & /*current_offset*/,
        IColumn::Offsets * /*offsets*/,
        const std::vector<size_t> & /*right_indexes*/,
        ProbeProcessInfo & /*probe_process_info*/)
    {
        (*filter)[i] = 0;
        return false;
    }

    static bool addNotFound(
        size_t num_columns_to_add,
        MutableColumns & added_columns,
        size_t i,
        IColumn::Filter * filter,
        IColumn::Offset & /*current_offset*/,
        IColumn::Offsets * /*offsets*/,
        ProbeProcessInfo & /*probe_process_info*/)
    {
        (*filter)[i] = 1;
        for (size_t j = 0; j < num_columns_to_add; ++j)
            added_columns[j]->insertDefault();
        return false;
    }
};

template <typename Map>
struct Adder<ASTTableJoin::Kind::LeftOuterSemi, ASTTableJoin::Strictness::Any, Map>
{
    static bool addFound(
        const typename Map::ConstLookupResult & /*it*/,
        size_t num_columns_to_add,
        MutableColumns & added_columns,
        size_t /*i*/,
        IColumn::Filter * /*filter*/,
        IColumn::Offset & /*current_offset*/,
        IColumn::Offsets * /*offsets*/,
        const std::vector<size_t> & /*right_indexes*/,
        ProbeProcessInfo & /*probe_process_info*/)
    {
        for (size_t j = 0; j < num_columns_to_add - 1; ++j)
            added_columns[j]->insertDefault();
        added_columns[num_columns_to_add - 1]->insert(FIELD_INT8_1);
        return false;
    }

    static bool addNotFound(
        size_t num_columns_to_add,
        MutableColumns & added_columns,
        size_t /*i*/,
        IColumn::Filter * /*filter*/,
        IColumn::Offset & /*current_offset*/,
        IColumn::Offsets * /*offsets*/,
        ProbeProcessInfo & /*probe_process_info*/)
    {
        for (size_t j = 0; j < num_columns_to_add - 1; ++j)
            added_columns[j]->insertDefault();
        added_columns[num_columns_to_add - 1]->insert(FIELD_INT8_0);
        return false;
    }
};

template <typename Map>
struct Adder<ASTTableJoin::Kind::LeftOuterSemi, ASTTableJoin::Strictness::All, Map>
{
    static bool addFound(
        const typename Map::ConstLookupResult & it,
        size_t num_columns_to_add,
        MutableColumns & added_columns,
        size_t i,
        IColumn::Filter * /*filter*/,
        IColumn::Offset & current_offset,
        IColumn::Offsets * offsets,
        const std::vector<size_t> & right_indexes,
        ProbeProcessInfo & /*probe_process_info*/)
    {
        for (auto current = &static_cast<const typename Map::mapped_type::Base_t &>(it->getMapped());
             current != nullptr;
             current = current->next)
        {
            for (size_t j = 0; j < num_columns_to_add - 1; ++j)
                added_columns[j]->insertFrom(
                    *current->block->getByPosition(right_indexes[j]).column.get(),
                    current->row_num);
            ++current_offset;
        }
        (*offsets)[i] = current_offset;
        /// we insert only one row to `match-helper` for each row of left block
        /// so before the execution of `HandleOtherConditions`, column sizes of temporary block may be different.
        added_columns[num_columns_to_add - 1]->insert(FIELD_INT8_1);
        return false;
    }

    static bool addNotFound(
        size_t num_columns_to_add,
        MutableColumns & added_columns,
        size_t i,
        IColumn::Filter * /*filter*/,
        IColumn::Offset & current_offset,
        IColumn::Offsets * offsets,
        ProbeProcessInfo & /*probe_process_info*/)
    {
        ++current_offset;
        (*offsets)[i] = current_offset;

        for (size_t j = 0; j < num_columns_to_add - 1; ++j)
            added_columns[j]->insertDefault();
        added_columns[num_columns_to_add - 1]->insert(FIELD_INT8_0);
        return false;
    }
};

template <ASTTableJoin::Kind KIND, typename Map>
struct Adder<KIND, ASTTableJoin::Strictness::All, Map>
{
    static_assert(KIND != ASTTableJoin::Kind::RightSemi && KIND != ASTTableJoin::Kind::RightAnti);
    static bool addFound(
        const typename Map::ConstLookupResult & it,
        size_t num_columns_to_add,
        MutableColumns & added_columns,
        size_t i,
        IColumn::Filter * filter,
        IColumn::Offset & current_offset,
        IColumn::Offsets * offsets,
        const std::vector<size_t> & right_indexes,
        ProbeProcessInfo & probe_process_info)
    {
        size_t rows_joined = 0;
        // If there are too many rows in the column to split, record the number of rows that have been expanded for next read.
        // and it means the rows in this block are not joined finish.

        for (auto current = &static_cast<const typename Map::mapped_type::Base_t &>(it->getMapped());
             current != nullptr;
             current = current->next)
            ++rows_joined;

        if (current_offset && current_offset + rows_joined > probe_process_info.max_block_size)
        {
            return true;
        }

        for (auto current = &static_cast<const typename Map::mapped_type::Base_t &>(it->getMapped());
             current != nullptr;
             current = current->next)
        {
            for (size_t j = 0; j < num_columns_to_add; ++j)
                added_columns[j]->insertFrom(
                    *current->block->getByPosition(right_indexes[j]).column.get(),
                    current->row_num);
        }

        current_offset += rows_joined;
        (*offsets)[i] = current_offset;
        if constexpr (KIND == ASTTableJoin::Kind::Anti)
            /// anti join with other condition is very special: if the row is matched during probe stage, we can not throw it
            /// away because it might failed in other condition, so we add the matched rows to the result, but set (*filter)[i] = 0
            /// to indicate that the row is matched during probe stage, this will be used in handleOtherConditions
            (*filter)[i] = 0;

        return false;
    }

    static bool addNotFound(
        size_t num_columns_to_add,
        MutableColumns & added_columns,
        size_t i,
        IColumn::Filter * filter,
        IColumn::Offset & current_offset,
        IColumn::Offsets * offsets,
        ProbeProcessInfo & probe_process_info)
    {
        if constexpr (KIND == ASTTableJoin::Kind::Inner || KIND == ASTTableJoin::Kind::Semi)
        {
            (*offsets)[i] = current_offset;
        }
        else
        {
            if (current_offset && current_offset + 1 > probe_process_info.max_block_size)
            {
                return true;
            }
            if (KIND == ASTTableJoin::Kind::Anti)
                (*filter)[i] = 1;
            ++current_offset;
            (*offsets)[i] = current_offset;

            for (size_t j = 0; j < num_columns_to_add; ++j)
                added_columns[j]->insertDefault();
        }
        return false;
    }
};


template <typename Map>
struct RowFlaggedHashMapAdder
{
    static bool addFound(
        const typename Map::ConstLookupResult & it,
        size_t num_columns_to_add,
        MutableColumns & added_columns,
        size_t i,
        IColumn::Offset & current_offset,
        IColumn::Offsets * offsets,
        const std::vector<size_t> & right_indexes,
        ProbeProcessInfo & probe_process_info,
        MutableColumnPtr & ptr_col)
    {
        size_t rows_joined = 0;
        // If there are too many rows in the column to split, record the number of rows that have been expanded for next read.
        // and it means the rows in this block are not joined finish.

        for (auto current = &static_cast<const typename Map::mapped_type::Base_t &>(it->getMapped());
             current != nullptr;
             current = current->next)
            ++rows_joined;

        if (current_offset && current_offset + rows_joined > probe_process_info.max_block_size)
        {
            return true;
        }

        auto & actual_ptr_col = static_cast<PointerHelper::ColumnType &>(*ptr_col);
        auto & container = static_cast<PointerHelper::ArrayType &>(actual_ptr_col.getData());
        for (auto current = &static_cast<const typename Map::mapped_type::Base_t &>(it->getMapped());
             current != nullptr;
             current = current->next)
        {
            for (size_t j = 0; j < num_columns_to_add; ++j)
                added_columns[j]->insertFrom(
                    *current->block->getByPosition(right_indexes[j]).column.get(),
                    current->row_num);

            container.template push_back(reinterpret_cast<std::intptr_t>(current));
            ++current_offset;
        }
        (*offsets)[i] = current_offset;
        return false;
    }

    static bool addNotFound(size_t i, IColumn::Offset & current_offset, IColumn::Offsets * offsets)
    {
        (*offsets)[i] = current_offset;
        return false;
    }
};

template <
    ASTTableJoin::Kind KIND,
    ASTTableJoin::Strictness STRICTNESS,
    typename KeyGetter,
    typename Map,
    bool has_null_map,
    bool row_flagged_map>
void NO_INLINE probeBlockImplTypeCase(
    const JoinPartitions & join_partitions,
    size_t rows,
    const ColumnRawPtrs & key_columns,
    const Sizes & key_sizes,
    MutableColumns & added_columns,
    ConstNullMapPtr null_map,
    std::unique_ptr<IColumn::Filter> & filter,
    IColumn::Offset & current_offset,
    std::unique_ptr<IColumn::Offsets> & offsets_to_replicate,
    const std::vector<size_t> & right_indexes,
    const TiDB::TiDBCollators & collators,
    const JoinBuildInfo & join_build_info,
    ProbeProcessInfo & probe_process_info,
    MutableColumnPtr & record_mapped_entry_column)
{
    if (rows == 0)
    {
        probe_process_info.all_rows_joined_finish = true;
        return;
    }

    assert(probe_process_info.start_row < rows);
    size_t segment_size = join_partitions.size();
    assert(segment_size > 0);
    std::vector<Map *> all_maps(segment_size, nullptr);
    for (size_t i = 0; i < segment_size; ++i)
    {
        if (join_partitions[i]->isSpill())
        {
            assert(i != probe_process_info.partition_index);
            all_maps[i] = nullptr;
        }
        else
        {
            all_maps[i] = &join_partitions[i]->template getHashMap<Map>();
        }
    }

    size_t num_columns_to_add = right_indexes.size();

    KeyGetter key_getter(key_columns, key_sizes, collators);
    std::vector<std::string> sort_key_containers;
    sort_key_containers.resize(key_columns.size());
    Arena pool;
<<<<<<< HEAD
    WeakHash32 build_hash(0); /// reproduce hash values according to build stage
    bool need_virtual_dispatch_for_probe_block = join_build_info.needVirtualDispatchForProbeBlock();
    if (need_virtual_dispatch_for_probe_block)
=======
    if (join_build_info.needVirtualDispatchForProbeBlock())
>>>>>>> 8685769b
    {
        assert(!(join_build_info.restore_round > 0 && join_build_info.enable_fine_grained_shuffle));
        assert(probe_process_info.hash_data->getData().size() == rows);
    }

    const auto & build_hash_data = probe_process_info.hash_data->getData();
    assert(probe_process_info.start_row < rows);
    size_t i;
    bool block_full = false;
    for (i = probe_process_info.start_row; i < rows; ++i)
    {
        if (has_null_map && (*null_map)[i])
        {
            if constexpr (row_flagged_map)
            {
                block_full = RowFlaggedHashMapAdder<Map>::addNotFound(i, current_offset, offsets_to_replicate.get());
            }
            /// RightSemi/RightAnti without other conditions, just ignore not matched probe rows
            else if constexpr (KIND != ASTTableJoin::Kind::RightSemi && KIND != ASTTableJoin::Kind::RightAnti)
            {
                block_full = Adder<KIND, STRICTNESS, Map>::addNotFound(
                    num_columns_to_add,
                    added_columns,
                    i,
                    filter.get(),
                    current_offset,
                    offsets_to_replicate.get(),
                    probe_process_info);
            }
        }
        else
        {
            auto key_holder = key_getter.getKeyHolder(i, &pool, sort_key_containers);
            SCOPE_EXIT(keyHolderDiscardKey(key_holder));
            auto key = keyHolderGetKey(key_holder);

            size_t hash_value = 0;
            bool zero_flag = ZeroTraits::check(key);
            if (!zero_flag)
            {
                hash_value = all_maps[probe_process_info.partition_index]->hash(key);
            }

            size_t segment_index = 0;
            if (join_build_info.is_spilled)
            {
                segment_index = probe_process_info.partition_index;
            }
            else if (need_virtual_dispatch_for_probe_block)
            {
                /// Need to calculate the correct segment_index so that rows with same key will map to the same segment_index both in Build and Prob
                /// The "reproduce" of segment_index generated in Build phase relies on the facts that:
                /// Possible pipelines(FineGrainedShuffleWriter => ExchangeReceiver => HashBuild)
                /// 1. In FineGrainedShuffleWriter, selector value finally maps to packet_stream_id by '% fine_grained_shuffle_count'
                /// 2. In ExchangeReceiver, build_stream_id = packet_stream_id % build_stream_count;
                /// 3. In HashBuild, build_concurrency decides map's segment size, and build_steam_id decides the segment index
                if (join_build_info.enable_fine_grained_shuffle)
                {
                    auto packet_stream_id = build_hash_data[i] % join_build_info.fine_grained_shuffle_count;
                    if likely (join_build_info.fine_grained_shuffle_count == segment_size)
                        segment_index = packet_stream_id;
                    else
                        segment_index = packet_stream_id % segment_size;
                }
                else
                {
                    segment_index = build_hash_data[i] % join_build_info.build_concurrency;
                }
            }
            else
            {
                segment_index = hash_value % segment_size;
            }

            auto & internal_map = *all_maps[segment_index];
            /// do not require segment lock because in join, the hash table can not be changed in probe stage.
            auto it = internal_map.find(key, hash_value);
            if (it != internal_map.end())
            {
                if constexpr (row_flagged_map)
                {
                    block_full = RowFlaggedHashMapAdder<Map>::addFound(
                        it,
                        num_columns_to_add,
                        added_columns,
                        i,
                        current_offset,
                        offsets_to_replicate.get(),
                        right_indexes,
                        probe_process_info,
                        record_mapped_entry_column);
                }
                else if constexpr (KIND == ASTTableJoin::Kind::RightSemi || KIND == ASTTableJoin::Kind::RightAnti)
                {
                    /// For RightSemi/RightAnti without other conditions, just flag the hash entry is enough
                    it->getMapped().setUsed();
                }
                else
                {
                    it->getMapped().setUsed();
                    block_full = Adder<KIND, STRICTNESS, Map>::addFound(
                        it,
                        num_columns_to_add,
                        added_columns,
                        i,
                        filter.get(),
                        current_offset,
                        offsets_to_replicate.get(),
                        right_indexes,
                        probe_process_info);
                }
            }
            else
            {
                if constexpr (row_flagged_map)
                {
                    block_full
                        = RowFlaggedHashMapAdder<Map>::addNotFound(i, current_offset, offsets_to_replicate.get());
                }
                /// RightSemi/RightAnti without other conditions, just ignore not matched probe rows
                else if constexpr (KIND != ASTTableJoin::Kind::RightSemi && KIND != ASTTableJoin::Kind::RightAnti)
                {
                    block_full = Adder<KIND, STRICTNESS, Map>::addNotFound(
                        num_columns_to_add,
                        added_columns,
                        i,
                        filter.get(),
                        current_offset,
                        offsets_to_replicate.get(),
                        probe_process_info);
                }
            }
        }

        // if block_full is true means that the current offset is greater than max_block_size, we need break the loop.
        if (block_full)
        {
            break;
        }
    }

    probe_process_info.updateEndRow<false>(i);
}

template <
    ASTTableJoin::Kind KIND,
    ASTTableJoin::Strictness STRICTNESS,
    typename KeyGetter,
    typename Map,
    bool row_flagged_map>
void probeBlockImplType(
    const JoinPartitions & join_partitions,
    size_t rows,
    const ColumnRawPtrs & key_columns,
    const Sizes & key_sizes,
    MutableColumns & added_columns,
    ConstNullMapPtr null_map,
    std::unique_ptr<IColumn::Filter> & filter,
    IColumn::Offset & current_offset,
    std::unique_ptr<IColumn::Offsets> & offsets_to_replicate,
    const std::vector<size_t> & right_indexes,
    const TiDB::TiDBCollators & collators,
    const JoinBuildInfo & join_build_info,
    ProbeProcessInfo & probe_process_info,
    MutableColumnPtr & record_mapped_entry_column)
{
    if (null_map)
    {
        probeBlockImplTypeCase<KIND, STRICTNESS, KeyGetter, Map, true, row_flagged_map>(
            join_partitions,
            rows,
            key_columns,
            key_sizes,
            added_columns,
            null_map,
            filter,
            current_offset,
            offsets_to_replicate,
            right_indexes,
            collators,
            join_build_info,
            probe_process_info,
            record_mapped_entry_column);
    }
    else
    {
        probeBlockImplTypeCase<KIND, STRICTNESS, KeyGetter, Map, false, row_flagged_map>(
            join_partitions,
            rows,
            key_columns,
            key_sizes,
            added_columns,
            null_map,
            filter,
            current_offset,
            offsets_to_replicate,
            right_indexes,
            collators,
            join_build_info,
            probe_process_info,
            record_mapped_entry_column);
    }
}
template <
    ASTTableJoin::Kind KIND,
    ASTTableJoin::Strictness STRICTNESS,
    typename KeyGetter,
    typename Map,
    bool has_null_map,
    bool has_filter_map>
std::pair<PaddedPODArray<NASemiJoinResult<KIND, STRICTNESS>>, std::list<NASemiJoinResult<KIND, STRICTNESS> *>> NO_INLINE
probeBlockNullAwareInternal(
    const JoinPartitions & join_partitions,
    Block & block,
    const ColumnRawPtrs & key_columns,
    const Sizes & key_sizes,
    const TiDB::TiDBCollators & collators,
    const NALeftSideInfo & left_side_info,
    const NARightSideInfo & right_side_info)
{
    static_assert(
        KIND == ASTTableJoin::Kind::NullAware_Anti || KIND == ASTTableJoin::Kind::NullAware_LeftOuterAnti
        || KIND == ASTTableJoin::Kind::NullAware_LeftOuterSemi);
    static_assert(STRICTNESS == ASTTableJoin::Strictness::Any || STRICTNESS == ASTTableJoin::Strictness::All);

    size_t rows = block.rows();
    KeyGetter key_getter(key_columns, key_sizes, collators);
    std::vector<std::string> sort_key_containers;
    sort_key_containers.resize(key_columns.size());

    Arena pool;
    size_t segment_size = join_partitions.size();

    PaddedPODArray<NASemiJoinResult<KIND, STRICTNESS>> res;
    res.reserve(rows);
    std::list<NASemiJoinResult<KIND, STRICTNESS> *> res_list;
    /// We can just consider the result of left outer semi join because `NASemiJoinResult::setResult` will correct
    /// the result if it's not left outer semi join.
    for (size_t i = 0; i < rows; ++i)
    {
        if constexpr (has_filter_map)
        {
            if ((*left_side_info.filter_map)[i])
            {
                /// Filter out by left_conditions so the result set is empty.
                res.emplace_back(i, NASemiJoinStep::DONE, nullptr);
                res.back().template setResult<NASemiJoinResultType::FALSE_VALUE>();
                continue;
            }
        }
        if (right_side_info.is_empty)
        {
            /// If right table is empty, the result is false.
            /// E.g. (1,2) in ().
            res.emplace_back(i, NASemiJoinStep::DONE, nullptr);
            res.back().template setResult<NASemiJoinResultType::FALSE_VALUE>();
            continue;
        }
        if constexpr (has_null_map)
        {
            if ((*left_side_info.null_map)[i])
            {
                if constexpr (STRICTNESS == ASTTableJoin::Strictness::Any)
                {
                    if (key_columns.size() == 1 || right_side_info.has_all_key_null_row
                        || (left_side_info.all_key_null_map && (*left_side_info.all_key_null_map)[i]))
                    {
                        /// Note that right_table_is_empty must be false here so the right table is not empty.
                        /// The result is NULL if
                        ///   1. key column size is 1. E.g. (null) in (1,2).
                        ///   2. right table has a all-key-null row. E.g. (1,null) in ((2,2),(null,null)).
                        ///   3. this row is all-key-null. E.g. (null,null) in ((1,1),(2,2)).
                        res.emplace_back(i, NASemiJoinStep::DONE, nullptr);
                        res.back().template setResult<NASemiJoinResultType::NULL_VALUE>();
                        continue;
                    }
                }
                /// In the worse case, all rows in the right table will be checked.
                /// E.g. (1,null) in ((2,1),(2,3),(2,null),(3,null)) => false.
                if (right_side_info.null_key_check_all_blocks_directly)
                    res.emplace_back(i, NASemiJoinStep::NULL_KEY_CHECK_ALL_BLOCKS, nullptr);
                else
                    res.emplace_back(i, NASemiJoinStep::NULL_KEY_CHECK_NULL_ROWS, nullptr);
                res_list.push_back(&res.back());
                continue;
            }
        }

        auto key_holder = key_getter.getKeyHolder(i, &pool, sort_key_containers);
        SCOPE_EXIT(keyHolderDiscardKey(key_holder));
        auto key = keyHolderGetKey(key_holder);
        /// used to calculate key hash
        Map & map = join_partitions[0]->template getHashMap<Map>();

        size_t segment_index = 0;
        size_t hash_value = 0;
        if (!ZeroTraits::check(key))
        {
            hash_value = map.hash(key);
            segment_index = hash_value % segment_size;
        }

        auto & internal_map = join_partitions[segment_index]->template getHashMap<Map>();
        /// do not require segment lock because in join, the hash table can not be changed in probe stage.
        auto it = internal_map.find(key, hash_value);
        if (it != internal_map.end())
        {
            /// Find the matched row(s).
            if (STRICTNESS == ASTTableJoin::Strictness::Any)
            {
                /// If strictness is any, the result is true.
                /// E.g. (1,2) in ((1,2),(1,3),(null,3))
                res.emplace_back(i, NASemiJoinStep::DONE, nullptr);
                res.back().template setResult<NASemiJoinResultType::TRUE_VALUE>();
            }
            else
            {
                /// Else the other condition must be checked for these matched right row(s).
                auto map_it = &static_cast<const typename Map::mapped_type::Base_t &>(it->getMapped());
                res.emplace_back(i, NASemiJoinStep::NOT_NULL_KEY_CHECK_MATCHED_ROWS, static_cast<const void *>(map_it));
                res_list.push_back(&res.back());
            }
            continue;
        }

        /// Not find the matched row.
        if constexpr (STRICTNESS == ASTTableJoin::Strictness::Any)
        {
            if (right_side_info.has_all_key_null_row)
            {
                /// If right table has a all-key-null row, the result is NULL.
                /// E.g. (1) in (null) or (1,2) in ((1,3),(null,null)).
                res.emplace_back(i, NASemiJoinStep::DONE, nullptr);
                res.back().template setResult<NASemiJoinResultType::NULL_VALUE>();
                continue;
            }
            else if (key_columns.size() == 1)
            {
                /// If key size is 1 and all key in right table row is not NULL(right_has_all_key_null_row is false),
                /// the result is false.
                /// E.g. (1) in (2,3,4,5).
                res.emplace_back(i, NASemiJoinStep::DONE, nullptr);
                res.back().template setResult<NASemiJoinResultType::FALSE_VALUE>();
                continue;
            }
            /// Then key size is greater than 1 and right table does not have a all-key-null row.
            /// E.g. (1,2) in ((1,3),(1,null)) => NULL, (1,2) in ((1,3),(2,null)) => false.
        }
        /// We have to compare them to the null rows one by one.
        /// In the worse case, all null rows in the right table will be checked.
        /// E.g. (1,2) in ((2,null),(3,null),(null,1),(null,3)) => false.
        res.emplace_back(i, NASemiJoinStep::NOT_NULL_KEY_CHECK_NULL_ROWS, nullptr);
        res_list.push_back(&res.back());
    }
    return std::make_pair(std::move(res), std::move(res_list));
}

template <ASTTableJoin::Kind KIND, ASTTableJoin::Strictness STRICTNESS, typename KeyGetter, typename Map>
std::pair<PaddedPODArray<NASemiJoinResult<KIND, STRICTNESS>>, std::list<NASemiJoinResult<KIND, STRICTNESS> *>> probeBlockNullAwareType(
    const JoinPartitions & join_partitions,
    Block & block,
    const ColumnRawPtrs & key_columns,
    const Sizes & key_sizes,
    const TiDB::TiDBCollators & collators,
    const NALeftSideInfo & left_side_info,
    const NARightSideInfo & right_side_info)
{
#define CALL(has_null_map, has_filter_map)                                                              \
    return probeBlockNullAwareInternal<KIND, STRICTNESS, KeyGetter, Map, has_null_map, has_filter_map>( \
        join_partitions,                                                                                \
        block,                                                                                          \
        key_columns,                                                                                    \
        key_sizes,                                                                                      \
        collators,                                                                                      \
        left_side_info,                                                                                 \
        right_side_info);

    if (left_side_info.null_map)
    {
        if (left_side_info.filter_map)
        {
            CALL(true, true);
        }
        else
        {
            CALL(true, false);
        }
    }
    else
    {
        if (left_side_info.filter_map)
        {
            CALL(false, true);
        }
        else
        {
            CALL(false, false);
        }
    }
#undef CALL
}
} // namespace
void JoinPartition::probeBlock(
    const JoinPartitions & join_partitions,
    size_t rows,
    const ColumnRawPtrs & key_columns,
    const std::vector<size_t> & key_sizes,
    MutableColumns & added_columns,
    ConstNullMapPtr null_map,
    std::unique_ptr<IColumn::Filter> & filter,
    IColumn::Offset & current_offset,
    std::unique_ptr<IColumn::Offsets> & offsets_to_replicate,
    const std::vector<size_t> & right_indexes,
    const TiDB::TiDBCollators & collators,
    const JoinBuildInfo & join_build_info,
    ProbeProcessInfo & probe_process_info,
    MutableColumnPtr & record_mapped_entry_column)
{
    using enum ASTTableJoin::Strictness;
    using enum ASTTableJoin::Kind;
    const auto & current_partition = join_partitions[probe_process_info.partition_index];
    auto kind = current_partition->kind;
    auto strictness = current_partition->strictness;
    assert(rows == 0 || !current_partition->isSpill());

#define CALL(KIND, STRICTNESS, MAP, row_flagged_map)        \
    probeBlockImpl<KIND, STRICTNESS, MAP, row_flagged_map>( \
        join_partitions,                                    \
        rows,                                               \
        key_columns,                                        \
        key_sizes,                                          \
        added_columns,                                      \
        null_map,                                           \
        filter,                                             \
        current_offset,                                     \
        offsets_to_replicate,                               \
        right_indexes,                                      \
        collators,                                          \
        join_build_info,                                    \
        probe_process_info,                                 \
        record_mapped_entry_column);

    if (kind == Inner && strictness == All)
        CALL(Inner, All, MapsAll, false)
    else if (kind == LeftOuter && strictness == Any)
        CALL(LeftOuter, Any, MapsAny, false)
    else if (kind == LeftOuter && strictness == All)
        CALL(LeftOuter, All, MapsAll, false)
    else if (kind == Full && strictness == Any)
        CALL(LeftOuter, Any, MapsAnyFull, false)
    else if (kind == Full && strictness == All)
        CALL(LeftOuter, All, MapsAllFull, false)
    else if (kind == RightOuter && strictness == All && !record_mapped_entry_column)
        CALL(Inner, All, MapsAllFull, false)
    else if (kind == RightOuter && strictness == All && record_mapped_entry_column)
        CALL(RightOuter, All, MapsAllFullWithRowFlag, true)
    else if (kind == Semi && strictness == Any)
        CALL(Semi, Any, MapsAny, false)
    else if (kind == Semi && strictness == All)
        CALL(Semi, All, MapsAll, false)
    else if (kind == Anti && strictness == Any)
        CALL(Anti, Any, MapsAny, false)
    else if (kind == Anti && strictness == All)
        CALL(Anti, All, MapsAll, false)
    else if (kind == LeftOuterSemi && strictness == Any)
        CALL(LeftOuterSemi, Any, MapsAny, false)
    else if (kind == LeftOuterSemi && strictness == All)
        CALL(LeftOuterSemi, All, MapsAll, false)
    else if (kind == LeftOuterAnti && strictness == Any)
        CALL(LeftOuterSemi, Any, MapsAny, false)
    else if (kind == LeftOuterAnti && strictness == All)
        CALL(LeftOuterSemi, All, MapsAll, false)
    else if (kind == RightSemi && record_mapped_entry_column)
        CALL(RightSemi, All, MapsAllFullWithRowFlag, true)
    else if (kind == RightSemi && !record_mapped_entry_column)
        CALL(RightSemi, All, MapsAllFull, false)
    else if (kind == RightAnti && record_mapped_entry_column)
        CALL(RightAnti, All, MapsAllFullWithRowFlag, true)
    else if (kind == RightAnti && !record_mapped_entry_column)
        CALL(RightAnti, All, MapsAllFull, false)
    else
        throw Exception("Logical error: unknown combination of JOIN", ErrorCodes::LOGICAL_ERROR);
#undef CALL
}

template <ASTTableJoin::Kind KIND, ASTTableJoin::Strictness STRICTNESS, typename Maps, bool row_flagged_map>
void JoinPartition::probeBlockImpl(
    const JoinPartitions & join_partitions,
    size_t rows,
    const ColumnRawPtrs & key_columns,
    const std::vector<size_t> & key_sizes,
    MutableColumns & added_columns,
    ConstNullMapPtr null_map,
    std::unique_ptr<IColumn::Filter> & filter,
    IColumn::Offset & current_offset,
    std::unique_ptr<IColumn::Offsets> & offsets_to_replicate,
    const std::vector<size_t> & right_indexes,
    const TiDB::TiDBCollators & collators,
    const JoinBuildInfo & join_build_info,
    ProbeProcessInfo & probe_process_info,
    MutableColumnPtr & record_mapped_entry_column)
{
    const auto & current_join_partition = join_partitions[probe_process_info.partition_index];
    auto method = current_join_partition->join_map_method;
    switch (method)
    {
#define M(METHOD)                                                                                \
    case JoinMapMethod::METHOD:                                                                  \
        probeBlockImplType<                                                                      \
            KIND,                                                                                \
            STRICTNESS,                                                                          \
            typename KeyGetterForType<JoinMapMethod::METHOD, typename Maps::METHOD##Type>::Type, \
            typename Maps::METHOD##Type,                                                         \
            row_flagged_map>(                                                                    \
            join_partitions,                                                                     \
            rows,                                                                                \
            key_columns,                                                                         \
            key_sizes,                                                                           \
            added_columns,                                                                       \
            null_map,                                                                            \
            filter,                                                                              \
            current_offset,                                                                      \
            offsets_to_replicate,                                                                \
            right_indexes,                                                                       \
            collators,                                                                           \
            join_build_info,                                                                     \
            probe_process_info,                                                                  \
            record_mapped_entry_column);                                                         \
        break;
        APPLY_FOR_JOIN_VARIANTS(M)
#undef M

    default:
        throw Exception("Unknown JOIN keys variant.", ErrorCodes::UNKNOWN_SET_DATA_VARIANT);
    }
}

template <ASTTableJoin::Kind KIND, ASTTableJoin::Strictness STRICTNESS, typename Maps>
std::pair<PaddedPODArray<NASemiJoinResult<KIND, STRICTNESS>>, std::list<NASemiJoinResult<KIND, STRICTNESS> *>> JoinPartition::
    probeBlockNullAware(
        const JoinPartitions & join_partitions,
        Block & block,
        const ColumnRawPtrs & key_columns,
        const Sizes & key_sizes,
        const TiDB::TiDBCollators & collators,
        const NALeftSideInfo & left_side_info,
        const NARightSideInfo & right_side_info)
{
    auto method = join_partitions[0]->join_map_method;
    switch (method)
    {
#define M(METHOD)                                                                                \
    case JoinMapMethod::METHOD:                                                                  \
        return probeBlockNullAwareType<                                                          \
            KIND,                                                                                \
            STRICTNESS,                                                                          \
            typename KeyGetterForType<JoinMapMethod::METHOD, typename Maps::METHOD##Type>::Type, \
            typename Maps::METHOD##Type>(                                                        \
            join_partitions,                                                                     \
            block,                                                                               \
            key_columns,                                                                         \
            key_sizes,                                                                           \
            collators,                                                                           \
            left_side_info,                                                                      \
            right_side_info);
        APPLY_FOR_JOIN_VARIANTS(M)
#undef M

    default:
        throw Exception("Unknown JOIN keys variant.", ErrorCodes::UNKNOWN_SET_DATA_VARIANT);
    }
}

void JoinPartition::releasePartition()
{
    std::unique_lock partition_lock = lockPartition();
    releaseBuildPartitionBlocks(partition_lock);
    releaseProbePartitionBlocks(partition_lock);
    if (!isSpill())
    {
        releasePartitionPoolAndHashMap(partition_lock);
    }
}

#define M(KIND, STRICTNESS, MAPTYPE)                                                                                \
    template std::                                                                                                  \
        pair<PaddedPODArray<NASemiJoinResult<KIND, (STRICTNESS)>>, std::list<NASemiJoinResult<KIND, STRICTNESS> *>> \
        JoinPartition::probeBlockNullAware<KIND, STRICTNESS, MAPTYPE>(                                              \
            const JoinPartitions & join_partitions,                                                                 \
            Block & block,                                                                                          \
            const ColumnRawPtrs & key_columns,                                                                      \
            const Sizes & key_sizes,                                                                                \
            const TiDB::TiDBCollators & collators,                                                                  \
            const NALeftSideInfo & left_side_info,                                                                  \
            const NARightSideInfo & right_side_info);

APPLY_FOR_NULL_AWARE_JOIN(M)
#undef M

} // namespace DB<|MERGE_RESOLUTION|>--- conflicted
+++ resolved
@@ -1476,13 +1476,8 @@
     std::vector<std::string> sort_key_containers;
     sort_key_containers.resize(key_columns.size());
     Arena pool;
-<<<<<<< HEAD
-    WeakHash32 build_hash(0); /// reproduce hash values according to build stage
     bool need_virtual_dispatch_for_probe_block = join_build_info.needVirtualDispatchForProbeBlock();
     if (need_virtual_dispatch_for_probe_block)
-=======
-    if (join_build_info.needVirtualDispatchForProbeBlock())
->>>>>>> 8685769b
     {
         assert(!(join_build_info.restore_round > 0 && join_build_info.enable_fine_grained_shuffle));
         assert(probe_process_info.hash_data->getData().size() == rows);
