--- conflicted
+++ resolved
@@ -5,7 +5,7 @@
 #include <Flash/Coprocessor/DAGQueryInfo.h>
 #include <Flash/Coprocessor/DAGStringConverter.h>
 #include <Flash/Coprocessor/InterpreterDAG.h>
-#include <Flash/Coprocessor/StreamingDAGBlockInputStream.h>
+#include <Flash/Coprocessor/DAGBlockOutputStream.h>
 #include <Interpreters/Aggregator.h>
 #include <Storages/StorageMergeTree.h>
 #include <Storages/Transaction/KVStore.h>
@@ -36,263 +36,6 @@
     {
         max_streams *= settings.max_streams_to_max_threads_ratio;
     }
-<<<<<<< HEAD
-=======
-
-    if (dag.hasSelection())
-    {
-        for (auto & condition : dag.getSelection().conditions())
-        {
-            analyzer->makeExplicitSetForIndex(condition, storage);
-        }
-    }
-    SelectQueryInfo query_info;
-    // set query to avoid unexpected NPE
-    query_info.query = dag.getAST();
-    query_info.dag_query = std::make_unique<DAGQueryInfo>(conditions, analyzer->getPreparedSets(), analyzer->getCurrentInputColumns());
-    query_info.mvcc_query_info = std::make_unique<MvccQueryInfo>();
-    query_info.mvcc_query_info->resolve_locks = true;
-    query_info.mvcc_query_info->read_tso = settings.read_tso;
-    if (dag.getRegions().empty())
-    {
-        throw Exception("Dag Request does not have region to read. ", ErrorCodes::COP_BAD_DAG_REQUEST);
-    }
-
-    if (!dag.isBatchCop())
-    {
-        if (auto [info_retry, status] = MakeRegionQueryInfos(dag.getRegions(), {}, tmt, *query_info.mvcc_query_info, table_id); info_retry)
-            throw RegionException({(*info_retry).begin()->first}, status);
-
-        try
-        {
-            pipeline.streams = storage->read(required_columns, query_info, context, from_stage, max_block_size, max_streams);
-        }
-        catch (DB::Exception & e)
-        {
-            e.addMessage("(while creating InputStreams from storage `" + storage->getDatabaseName() + "`.`" + storage->getTableName()
-                + "`, table_id: " + DB::toString(table_id) + ")");
-            throw;
-        }
-    }
-    else
-    {
-        std::unordered_map<RegionID, const RegionInfo &> region_retry;
-        std::unordered_set<RegionID> force_retry;
-        for (;;)
-        {
-            try
-            {
-                region_retry.clear();
-                auto [retry, status] = MakeRegionQueryInfos(dag.getRegions(), force_retry, tmt, *query_info.mvcc_query_info, table_id);
-                std::ignore = status;
-                if (retry)
-                {
-                    region_retry = std::move(*retry);
-                    for (auto & r : region_retry)
-                        force_retry.emplace(r.first);
-                }
-                if (query_info.mvcc_query_info->regions_query_info.empty())
-                    break;
-                pipeline.streams = storage->read(required_columns, query_info, context, from_stage, max_block_size, max_streams);
-                break;
-            }
-            catch (const LockException & e)
-            {
-                // We can also use current thread to resolve lock, but it will block next process.
-                // So, force this region retry in another thread in CoprocessorBlockInputStream.
-                force_retry.emplace(e.region_id);
-            }
-            catch (const RegionException & e)
-            {
-                if (tmt.getTerminated())
-                    throw Exception("TiFlash server is terminating", ErrorCodes::LOGICAL_ERROR);
-                // By now, RegionException will contain all region id of MvccQueryInfo, which is needed by CHSpark.
-                // When meeting RegionException, we can let MakeRegionQueryInfos to check in next loop.
-            }
-            catch (DB::Exception & e)
-            {
-                e.addMessage("(while creating InputStreams from storage `" + storage->getDatabaseName() + "`.`" + storage->getTableName()
-                    + "`, table_id: " + DB::toString(table_id) + ")");
-                throw;
-            }
-        }
-
-        if (region_retry.size())
-        {
-            LOG_DEBUG(log, ({
-                std::stringstream ss;
-                ss << "Start to retry " << region_retry.size() << " regions (";
-                for (auto & r : region_retry)
-                    ss << r.first << ",";
-                ss << ")";
-                ss.str();
-            }));
-
-            DAGSchema schema;
-            ::tipb::DAGRequest dag_req;
-
-            {
-                const auto & table_info = storage->getTableInfo();
-                tipb::Executor * ts_exec = dag_req.add_executors();
-                ts_exec->set_tp(tipb::ExecType::TypeTableScan);
-                *(ts_exec->mutable_tbl_scan()) = ts;
-
-                for (int i = 0; i < ts.columns().size(); ++i)
-                {
-                    const auto & col = ts.columns(i);
-                    auto col_id = col.column_id();
-
-                    if (col_id == DB::TiDBPkColumnID)
-                    {
-                        ColumnInfo ci;
-                        ci.tp = TiDB::TypeLongLong;
-                        ci.setPriKeyFlag();
-                        ci.setNotNullFlag();
-                        schema.emplace_back(std::make_pair(handle_column_name, std::move(ci)));
-                    }
-                    else
-                    {
-                        auto & col_info = table_info.getColumnInfo(col_id);
-                        schema.emplace_back(std::make_pair(col_info.name, col_info));
-                    }
-                    dag_req.add_output_offsets(i);
-                }
-                dag_req.set_encode_type(tipb::EncodeType::TypeCHBlock);
-            }
-
-            std::vector<pingcap::coprocessor::KeyRange> ranges;
-            for (auto & info : region_retry)
-            {
-                for (auto & range : info.second.key_ranges)
-                    ranges.emplace_back(range.first, range.second);
-            }
-
-            pingcap::coprocessor::Request req{.tp = pingcap::coprocessor::ReqType::DAG,
-                .start_ts = settings.read_tso,
-                .data = dag_req.SerializeAsString(),
-                .ranges = std::move(ranges),
-                .schema_version = settings.schema_version};
-            pingcap::kv::StoreType store_type = pingcap::kv::TiFlash;
-            BlockInputStreamPtr input
-                = std::make_shared<CoprocessorBlockInputStream>(tmt.getCluster().get(), req, schema, max_streams, store_type);
-            pipeline.streams.emplace_back(input);
-        }
-    }
-
-    if (pipeline.streams.empty())
-    {
-        pipeline.streams.emplace_back(std::make_shared<NullBlockInputStream>(storage->getSampleBlockForColumns(required_columns)));
-    }
-
-    pipeline.transform([&](auto & stream) { stream->addTableLock(table_lock); });
-
-    /// Set the limits and quota for reading data, the speed and time of the query.
-    {
-        IProfilingBlockInputStream::LocalLimits limits;
-        limits.mode = IProfilingBlockInputStream::LIMITS_TOTAL;
-        limits.size_limits = SizeLimits(settings.max_rows_to_read, settings.max_bytes_to_read, settings.read_overflow_mode);
-        limits.max_execution_time = settings.max_execution_time;
-        limits.timeout_overflow_mode = settings.timeout_overflow_mode;
-
-        /** Quota and minimal speed restrictions are checked on the initiating server of the request, and not on remote servers,
-              *  because the initiating server has a summary of the execution of the request on all servers.
-              *
-              * But limits on data size to read and maximum execution time are reasonable to check both on initiator and
-              *  additionally on each remote server, because these limits are checked per block of data processed,
-              *  and remote servers may process way more blocks of data than are received by initiator.
-              */
-        limits.min_execution_speed = settings.min_execution_speed;
-        limits.timeout_before_checking_execution_speed = settings.timeout_before_checking_execution_speed;
-
-        QuotaForIntervals & quota = context.getQuota();
-
-        pipeline.transform([&](auto & stream) {
-            if (IProfilingBlockInputStream * p_stream = dynamic_cast<IProfilingBlockInputStream *>(stream.get()))
-            {
-                p_stream->setLimits(limits);
-                p_stream->setQuota(quota);
-            }
-        });
-    }
-
-    if (addTimeZoneCastAfterTS(is_ts_column, pipeline))
-    {
-        // for arrow encode, the final select of timestamp column should be column with session timezone
-        if (keep_session_timezone_info && !dag.hasAggregation())
-        {
-            for (auto i : dag.getDAGRequest().output_offsets())
-            {
-                if (is_ts_column[i])
-                {
-                    final_project[i].first = analyzer->getCurrentInputColumns()[i].name;
-                }
-            }
-        }
-    }
-}
-
-// add timezone cast for timestamp type, this is used to support session level timezone
-bool InterpreterDAG::addTimeZoneCastAfterTS(std::vector<bool> & is_ts_column, Pipeline & pipeline)
-{
-    bool hasTSColumn = false;
-    for (auto b : is_ts_column)
-        hasTSColumn |= b;
-    if (!hasTSColumn)
-        return false;
-
-    ExpressionActionsChain chain;
-    if (analyzer->appendTimeZoneCastsAfterTS(chain, is_ts_column))
-    {
-        pipeline.transform([&](auto & stream) { stream = std::make_shared<ExpressionBlockInputStream>(stream, chain.getLastActions()); });
-        return true;
-    }
-    else
-        return false;
-}
-
-InterpreterDAG::AnalysisResult InterpreterDAG::analyzeExpressions()
-{
-    AnalysisResult res;
-    ExpressionActionsChain chain;
-    if (!conditions.empty())
-    {
-        analyzer->appendWhere(chain, conditions, res.filter_column_name);
-        res.has_where = true;
-        res.before_where = chain.getLastActions();
-        chain.addStep();
-    }
-    // There will be either Agg...
-    if (dag.hasAggregation())
-    {
-        analyzer->appendAggregation(chain, dag.getAggregation(), res.aggregation_keys, res.aggregate_descriptions);
-        res.need_aggregate = true;
-        res.before_aggregation = chain.getLastActions();
-
-        chain.finalize();
-        chain.clear();
-
-        // add cast if type is not match
-        analyzer->appendAggSelect(chain, dag.getAggregation(), keep_session_timezone_info);
-        //todo use output_offset to reconstruct the final project columns
-        for (auto & element : analyzer->getCurrentInputColumns())
-        {
-            final_project.emplace_back(element.name, "");
-        }
-    }
-    // Or TopN, not both.
-    if (dag.hasTopN())
-    {
-        res.has_order_by = true;
-        analyzer->appendOrderBy(chain, dag.getTopN(), res.order_column_names);
-    }
-    // Append final project results if needed.
-    analyzer->appendFinalProject(chain, final_project);
-    res.before_order_and_select = chain.getLastActions();
-    chain.finalize();
-    chain.clear();
-    //todo need call prependProjectInput??
-    return res;
->>>>>>> 90b2d9d2
 }
 
 void InterpreterDAG::executeUnion(Pipeline & pipeline)
@@ -339,9 +82,10 @@
 
     if (dag.writer->writer != nullptr)
     {
+        bool collect_exec_summary = dag.getDAGRequest().has_collect_execution_summaries() && dag.getDAGRequest().collect_execution_summaries();
         for (auto & stream : pipeline.streams)
-            stream = std::make_shared<StreamingDAGBlockInputStream>(stream, dag.writer, context.getSettings().dag_records_per_chunk,
-                dag.getEncodeType(), dag.getResultFieldTypes(), stream->getHeader());
+            stream = std::make_shared<DAGBlockOutputStream<true>>(stream, dag.writer, context.getSettings().dag_records_per_chunk,
+                dag.getEncodeType(), dag.getResultFieldTypes(), stream->getHeader(), dag.getDAGContext(), collect_exec_summary);
     }
     executeUnion(pipeline);
     if (!subqueriesForSets.empty())
