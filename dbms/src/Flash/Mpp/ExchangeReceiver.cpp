#include <Common/CPUAffinityManager.h>
#include <Common/ThreadFactory.h>
<<<<<<< HEAD
#include <Flash/FlashService.h>
=======
#include <Flash/Coprocessor/CoprocessorReader.h>
>>>>>>> b7e87dd9
#include <Flash/Mpp/ExchangeReceiver.h>
#include <Flash/Mpp/MPPTunnel.h>
#include <fmt/core.h>

namespace DB
{
template <typename RPCContext>
ExchangeReceiverBase<RPCContext>::ExchangeReceiverBase(
    std::shared_ptr<RPCContext> rpc_context_,
    const ::tipb::ExchangeReceiver & exc,
    const ::mpp::TaskMeta & meta,
    size_t max_streams_,
    const std::shared_ptr<LogWithPrefix> & log_)
    : rpc_context(std::move(rpc_context_))
    , pb_exchange_receiver(exc)
    , source_num(pb_exchange_receiver.encoded_task_meta_size())
    , task_meta(meta)
    , max_streams(max_streams_)
    , max_buffer_size(max_streams_ * 2)
    , res_buffer(max_buffer_size)
    , live_connections(pb_exchange_receiver.encoded_task_meta_size())
    , state(ExchangeReceiverState::NORMAL)
    , log(getMPPTaskLog(log_, "ExchangeReceiver"))
{
    for (int i = 0; i < exc.field_types_size(); i++)
    {
        String name = "exchange_receiver_" + std::to_string(i);
        ColumnInfo info = TiDB::fieldTypeToColumnInfo(exc.field_types(i));
        schema.push_back(std::make_pair(name, info));
    }

    setUpConnection();
}

template <typename RPCContext>
ExchangeReceiverBase<RPCContext>::~ExchangeReceiverBase()
{
    {
        std::unique_lock<std::mutex> lk(mu);
        state = ExchangeReceiverState::CLOSED;
        cv.notify_all();
    }

    for (auto & worker : workers)
    {
        worker.join();
    }
}

template <typename RPCContext>
void ExchangeReceiverBase<RPCContext>::cancel()
{
    std::unique_lock<std::mutex> lk(mu);
    state = ExchangeReceiverState::CANCELED;
    cv.notify_all();
}

template <typename RPCContext>
void ExchangeReceiverBase<RPCContext>::setUpConnection()
{
    for (size_t index = 0; index < source_num; ++index)
    {
        auto t = ThreadFactory(true, "Receiver").newThread(&ExchangeReceiverBase<RPCContext>::readLoop, this, index);
        workers.push_back(std::move(t));
    }
}

static inline String getReceiverStateStr(const ExchangeReceiverState & s)
{
    switch (s)
    {
    case ExchangeReceiverState::NORMAL:
        return "NORMAL";
    case ExchangeReceiverState::ERROR:
        return "ERROR";
    case ExchangeReceiverState::CANCELED:
        return "CANCELED";
    case ExchangeReceiverState::CLOSED:
        return "CLOSED";
    default:
        return "UNKNOWN";
    }
}

template <typename RPCContext>
void ExchangeReceiverBase<RPCContext>::readLoop(size_t source_index)
{
    CPUAffinityManager::getInstance().bindSelfQueryThread();
    bool meet_error = false;
    String local_err_msg;

    Int64 send_task_id = -1;
    Int64 recv_task_id = task_meta.task_id();
    try
    {
        auto req = rpc_context->makeRequest(source_index, pb_exchange_receiver, task_meta);
        send_task_id = req.send_task_id;
        String req_info = "tunnel" + std::to_string(send_task_id) + "+" + std::to_string(recv_task_id);
        LOG_DEBUG(log, "begin start and read : " << req.debugString());
        auto status = RPCContext::getStatusOK();
        bool is_local = req.req->sender_meta().address() == task_meta.address();
        if (is_local)
            rpc_context->enableLocal();
        for (int i = 0; i < 10; i++)
        {
            std::shared_ptr<GRPCReceiverContext::Reader> reader;

            MPPTunnelPtr tunnel;

            reader = rpc_context->makeReader(req);
            reader->initialize();
            std::shared_ptr<ReceivedMessage> recv_msg;
            bool has_data = false;
            for (;;)
            {
                LOG_TRACE(log, "begin next ");
                {
                    std::unique_lock<std::mutex> lock(mu);
                    cv.wait(lock, [&] { return res_buffer.hasEmpty() || state != ExchangeReceiverState::NORMAL; });
                    if (state == ExchangeReceiverState::NORMAL)
                    {
                        res_buffer.popEmpty(recv_msg);
                        cv.notify_all();
                    }
                    else
                    {
                        meet_error = true;
                        local_err_msg = "receiver's state is " + getReceiverStateStr(state) + ", exit from readLoop";
                        LOG_WARNING(log, local_err_msg);
                        break;
                    }
                }
<<<<<<< HEAD
                packet->req_info = req_info;
                packet->source_index = source_index;
                bool success = reader->read(packet->packet);
=======
                recv_msg->req_info = req_info;
                recv_msg->source_index = source_index;
                bool success = reader->read(recv_msg->packet.get());
>>>>>>> b7e87dd9
                if (!success)
                    break;
                else
                    has_data = true;
                if (recv_msg->packet->has_error())
                {
                    throw Exception("Exchange receiver meet error : " + recv_msg->packet->error().msg());
                }
                {
                    std::unique_lock<std::mutex> lock(mu);
                    cv.wait(lock, [&] { return res_buffer.canPush() || state != ExchangeReceiverState::NORMAL; });
                    if (state == ExchangeReceiverState::NORMAL)
                    {
                        res_buffer.pushObject(recv_msg);
                        cv.notify_all();
                    }
                    else
                    {
                        meet_error = true;
                        local_err_msg = "receiver's state is " + getReceiverStateStr(state) + ", exit from readLoop";
                        LOG_WARNING(log, local_err_msg);
                        break;
                    }
                }
            }
            // if meet error, such as decode packect fails, it will not retry.
            if (meet_error)
            {
                break;
            }
            status = reader->finish();
            if (status.ok())
            {
                LOG_DEBUG(log, "finish read : " << req.debugString());
                break;
            }
            else
            {
                LOG_WARNING(
                    log,
                    "EstablishMPPConnectionRequest meets rpc fail. Err msg is: " << status.error_message() << " req info " << req_info);
                // if we have received some data, we should not retry.
                if (has_data)
                    break;

                using namespace std::chrono_literals;
                std::this_thread::sleep_for(1s);
            }
        }
        if (!status.ok())
        {
            meet_error = true;
            local_err_msg = status.error_message();
        }
    }
    catch (Exception & e)
    {
        meet_error = true;
        local_err_msg = e.message();
    }
    catch (std::exception & e)
    {
        meet_error = true;
        local_err_msg = e.what();
    }
    catch (...)
    {
        meet_error = true;
        local_err_msg = "fatal error";
    }
    Int32 copy_live_conn = -1;
    {
        std::unique_lock<std::mutex> lock(mu);
        live_connections--;
        if (meet_error && state == ExchangeReceiverState::NORMAL)
            state = ExchangeReceiverState::ERROR;
        if (meet_error && err_msg.empty())
            err_msg = local_err_msg;
        copy_live_conn = live_connections;
        cv.notify_all();
    }
    LOG_DEBUG(log, fmt::format("{} -> {} end! current alive connections: {}", send_task_id, recv_task_id, copy_live_conn));

    if (copy_live_conn == 0)
        LOG_DEBUG(log, fmt::format("All threads end in ExchangeReceiver"));
    else if (copy_live_conn < 0)
        throw Exception("live_connections should not be less than 0!");
}

template <typename RPCContext>
void ExchangeReceiverBase<RPCContext>::returnEmptyMsg(std::shared_ptr<ReceivedMessage> & recv_msg)
{
    recv_msg->packet->Clear();
    std::unique_lock<std::mutex> lock(mu);
    cv.wait(lock, [&] { return res_buffer.canPushEmpty(); });
    res_buffer.pushEmpty(std::move(recv_msg));
    cv.notify_all();
}

template <typename RPCContext>
Int64 ExchangeReceiverBase<RPCContext>::decodeChunks(std::shared_ptr<ReceivedMessage> & recv_msg, std::queue<Block> & block_queue, const DataTypes & expected_types)
{
    assert(recv_msg != nullptr);
    Int64 rows = 0;

    int chunk_size = recv_msg->packet->chunks_size();
    if (chunk_size == 0)
        return rows;

    /// ExchangeReceiverBase should receive chunks of TypeCHBlock
    for (int i = 0; i < chunk_size; i++)
    {
        Block block = CHBlockChunkCodec().decode(recv_msg->packet->chunks(i), schema);
        rows += block.rows();
        if (unlikely(block.rows() == 0))
            continue;
        assertBlockSchema(expected_types, block, "ExchangeReceiver decodes chunks");
        block_queue.push(std::move(block));
    }
    return rows;
}

template <typename RPCContext>
ExchangeReceiverResult ExchangeReceiverBase<RPCContext>::nextResult(std::queue<Block> & block_queue, const DataTypes & expected_types)
{
    std::shared_ptr<ReceivedMessage> recv_msg;
    {
        std::unique_lock<std::mutex> lock(mu);
        cv.wait(lock, [&] { return res_buffer.hasObjects() || live_connections == 0 || state != ExchangeReceiverState::NORMAL; });

        if (state != ExchangeReceiverState::NORMAL)
        {
            String msg;
            if (state == ExchangeReceiverState::CANCELED)
                msg = "query canceled";
            else if (state == ExchangeReceiverState::CLOSED)
                msg = "ExchangeReceiver closed";
            else if (!err_msg.empty())
                msg = err_msg;
            else
                msg = "Unknown error";
            return {nullptr, 0, "ExchangeReceiver", true, msg, false};
        }
        else if (res_buffer.hasObjects())
        {
            res_buffer.popObject(recv_msg);
            cv.notify_all();
        }
        else /// live_connections == 0, res_buffer is empty, and state is NORMAL, that is the end.
        {
            return {nullptr, 0, "ExchangeReceiver", false, "", true};
        }
    }
    assert(recv_msg != nullptr && recv_msg->packet != nullptr);
    ExchangeReceiverResult result;
    if (recv_msg->packet->has_error())
    {
        result = {nullptr, recv_msg->source_index, recv_msg->req_info, true, recv_msg->packet->error().msg(), false};
    }
    else
    {
        if (!recv_msg->packet->data().empty()) /// the data of the last packet is serialized from tipb::SelectResponse including execution summaries.
        {
            auto resp_ptr = std::make_shared<tipb::SelectResponse>();
            if (!resp_ptr->ParseFromString(recv_msg->packet->data()))
            {
                result = {nullptr, recv_msg->source_index, recv_msg->req_info, true, "decode error", false};
            }
            else
            {
                result = {resp_ptr, recv_msg->source_index, recv_msg->req_info, false, "", false};
                /// If mocking TiFlash as TiDB, here should decode chunks from resp_ptr.
                if (!resp_ptr->chunks().empty())
                {
                    assert(recv_msg->packet->chunks().empty());
                    result.rows = CoprocessorReader::decodeChunks(resp_ptr, block_queue, expected_types, schema);
                }
            }
        }
        else /// the non-last packets
        {
            result = {nullptr, recv_msg->source_index, recv_msg->req_info, false, "", false};
        }
        if (!result.meet_error && !recv_msg->packet->chunks().empty())
        {
            assert(result.rows == 0);
            result.rows = decodeChunks(recv_msg, block_queue, expected_types);
        }
    }
    returnEmptyMsg(recv_msg);
    return result;
}

/// Explicit template instantiations - to avoid code bloat in headers.
template class ExchangeReceiverBase<GRPCReceiverContext>;

} // namespace DB<|MERGE_RESOLUTION|>--- conflicted
+++ resolved
@@ -1,10 +1,7 @@
 #include <Common/CPUAffinityManager.h>
 #include <Common/ThreadFactory.h>
-<<<<<<< HEAD
+#include <Flash/Coprocessor/CoprocessorReader.h>
 #include <Flash/FlashService.h>
-=======
-#include <Flash/Coprocessor/CoprocessorReader.h>
->>>>>>> b7e87dd9
 #include <Flash/Mpp/ExchangeReceiver.h>
 #include <Flash/Mpp/MPPTunnel.h>
 #include <fmt/core.h>
@@ -137,15 +134,9 @@
                         break;
                     }
                 }
-<<<<<<< HEAD
-                packet->req_info = req_info;
-                packet->source_index = source_index;
-                bool success = reader->read(packet->packet);
-=======
                 recv_msg->req_info = req_info;
                 recv_msg->source_index = source_index;
-                bool success = reader->read(recv_msg->packet.get());
->>>>>>> b7e87dd9
+                bool success = reader->read(recv_msg->packet);
                 if (!success)
                     break;
                 else
