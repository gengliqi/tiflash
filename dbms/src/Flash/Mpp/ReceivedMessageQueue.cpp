--- conflicted
+++ resolved
@@ -118,81 +118,50 @@
 }
 
 template <bool need_wait>
-<<<<<<< HEAD
-MPMCQueueResult ReceivedMessageQueue::pop(ReceivedMessagePtr & message, size_t stream_id)
+MPMCQueueResult ReceivedMessageQueue::pop(size_t stream_id, ReceivedMessagePtr & recv_msg)
 {
     MPMCQueueResult res;
-=======
-MPMCQueueResult ReceivedMessageQueue::pop(size_t stream_id, ReceivedMessagePtr & recv_msg)
-{
->>>>>>> bcfda2b4
     if (fine_grained_channel_size > 0)
     {
-        MPMCQueueResult res;
         if constexpr (need_wait)
-            res = msg_channels_for_fine_grained_shuffle[stream_id].pop(message);
+            res = msg_channels_for_fine_grained_shuffle[stream_id].pop(recv_msg);
         else
-            res = msg_channels_for_fine_grained_shuffle[stream_id].tryPop(message);
+            res = msg_channels_for_fine_grained_shuffle[stream_id].tryPop(recv_msg);
 
         if (res == MPMCQueueResult::OK)
         {
-<<<<<<< HEAD
-            if (message->getRemainingConsumers()->fetch_sub(1) == 1)
-=======
-            res = msg_channels_for_fine_grained_shuffle[stream_id]->tryPop(recv_msg);
-        }
-        if (res == MPMCQueueResult::OK)
-        {
-            assert(recv_msg != nullptr);
             if (recv_msg->getRemainingConsumers()->fetch_sub(1) == 1)
->>>>>>> bcfda2b4
             {
 #ifndef NDEBUG
                 ReceivedMessagePtr original_msg;
-<<<<<<< HEAD
                 auto pop_result [[maybe_unused]] = grpc_recv_queue.tryPop(original_msg);
-=======
-                auto pop_result = grpc_recv_queue->tryPop(original_msg);
->>>>>>> bcfda2b4
                 /// if there is no remaining consumer, then pop it from original queue, the message must stay in the queue before the pop
                 /// so even use tryPop, the result must not be empty
                 RUNTIME_CHECK_MSG(pop_result != MPMCQueueResult::EMPTY, "The result of 'grpc_recv_queue->tryPop' is definitely not EMPTY.");
                 if likely (original_msg != nullptr)
                     RUNTIME_CHECK_MSG(*original_msg->getRemainingConsumers() == 0, "Fine grained receiver pop a message that is not full consumed, remaining consumer: {}", *original_msg->getRemainingConsumers());
 #else
-                grpc_recv_queue->dequeue();
+                grpc_recv_queue.dequeue();
 #endif
             }
         }
-        return res;
     }
     else
     {
         if constexpr (need_wait)
-<<<<<<< HEAD
-            res = grpc_recv_queue.pop(message);
+            res = grpc_recv_queue.pop(recv_msg);
         else
-            res = grpc_recv_queue.tryPop(message);
+            res = grpc_recv_queue.tryPop(recv_msg);
     }
 
     if (res == MPMCQueueResult::OK)
     {
         ExchangeReceiverMetric::subDataSizeMetric(
             *data_size_in_queue,
-            message->getPacket().ByteSizeLong());
+            recv_msg->getPacket().ByteSizeLong());
     }
 
     return res;
-=======
-        {
-            return grpc_recv_queue->pop(recv_msg);
-        }
-        else
-        {
-            return grpc_recv_queue->tryPop(recv_msg);
-        }
-    }
->>>>>>> bcfda2b4
 }
 
 template <bool is_force>
@@ -218,10 +187,10 @@
     return success;
 }
 
-MPMCQueueResult ReceivedMessageQueue::pushFromRemote(size_t source_index,
-                                                     const String & req_info,
-                                                     const TrackedMppDataPacketPtr & tracked_packet,
-                                                     GRPCKickTag * new_tag)
+MPMCQueueResult ReceivedMessageQueue::pushFromGRPC(size_t source_index,
+                                                   const String & req_info,
+                                                   const TrackedMppDataPacketPtr & tracked_packet,
+                                                   GRPCKickTag * new_tag)
 {
     auto received_message = toReceivedMessage(source_index, req_info, tracked_packet, fine_grained_channel_size);
     if (!received_message->containUsefulMessage())
@@ -235,9 +204,8 @@
     return res;
 }
 
-<<<<<<< HEAD
-template MPMCQueueResult ReceivedMessageQueue::pop<true>(ReceivedMessagePtr & message, size_t stream_id);
-template MPMCQueueResult ReceivedMessageQueue::pop<false>(ReceivedMessagePtr & message, size_t stream_id);
+template MPMCQueueResult ReceivedMessageQueue::pop<true>(size_t stream_id, ReceivedMessagePtr & recv_msg);
+template MPMCQueueResult ReceivedMessageQueue::pop<false>(size_t stream_id, ReceivedMessagePtr & recv_msg);
 template bool ReceivedMessageQueue::pushFromLocal<true>(size_t source_index,
                                                         const String & req_info,
                                                         const TrackedMppDataPacketPtr & tracked_packet,
@@ -246,11 +214,5 @@
                                                          const String & req_info,
                                                          const TrackedMppDataPacketPtr & tracked_packet,
                                                          ReceiverMode mode);
-=======
-template MPMCQueueResult ReceivedMessageQueue::pop<true>(size_t stream_id, ReceivedMessagePtr & recv_msg);
-template MPMCQueueResult ReceivedMessageQueue::pop<false>(size_t stream_id, ReceivedMessagePtr & recv_msg);
-template bool ReceivedMessageQueue::pushToMessageChannel<true>(ReceivedMessagePtr & received_message, ReceiverMode mode);
-template bool ReceivedMessageQueue::pushToMessageChannel<false>(ReceivedMessagePtr & received_message, ReceiverMode mode);
->>>>>>> bcfda2b4
 
 } // namespace DB