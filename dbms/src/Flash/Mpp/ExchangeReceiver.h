// Copyright 2023 PingCAP, Ltd.
//
// Licensed under the Apache License, Version 2.0 (the "License");
// you may not use this file except in compliance with the License.
// You may obtain a copy of the License at
//
//     http://www.apache.org/licenses/LICENSE-2.0
//
// Unless required by applicable law or agreed to in writing, software
// distributed under the License is distributed on an "AS IS" BASIS,
// WITHOUT WARRANTIES OR CONDITIONS OF ANY KIND, either express or implied.
// See the License for the specific language governing permissions and
// limitations under the License.

#pragma once

#include <Common/ThreadManager.h>
#include <Flash/Coprocessor/ChunkDecodeAndSquash.h>
#include <Flash/Coprocessor/DAGUtils.h>
#include <Flash/Mpp/AsyncRequestHandler.h>
#include <Flash/Mpp/GRPCReceiverContext.h>

#include <future>
#include <memory>
#include <mutex>
#include <thread>

namespace DB
{
constexpr Int32 batch_packet_count_v1 = 16;
struct Settings;

struct ExchangeReceiverResult
{
    std::shared_ptr<tipb::SelectResponse> resp;
    size_t call_index;
    String req_info;
    bool meet_error;
    String error_msg;
    bool eof;
    DecodeDetail decode_detail;

    ExchangeReceiverResult()
        : ExchangeReceiverResult(nullptr, 0)
    {}

    static ExchangeReceiverResult newOk(std::shared_ptr<tipb::SelectResponse> resp_, size_t call_index_, const String & req_info_)
    {
        return {resp_, call_index_, req_info_, /*meet_error*/ false, /*error_msg*/ "", /*eof*/ false};
    }

    static ExchangeReceiverResult newEOF(const String & req_info_)
    {
        return {/*resp*/ nullptr, 0, req_info_, /*meet_error*/ false, /*error_msg*/ "", /*eof*/ true};
    }

    static ExchangeReceiverResult newError(size_t call_index, const String & req_info, const String & error_msg)
    {
        return {/*resp*/ nullptr, call_index, req_info, /*meet_error*/ true, error_msg, /*eof*/ false};
    }

private:
    ExchangeReceiverResult(
        std::shared_ptr<tipb::SelectResponse> resp_,
        size_t call_index_,
        const String & req_info_ = "",
        bool meet_error_ = false,
        const String & error_msg_ = "",
        bool eof_ = false)
        : resp(resp_)
        , call_index(call_index_)
        , req_info(req_info_)
        , meet_error(meet_error_)
        , error_msg(error_msg_)
        , eof(eof_)
    {}
};

enum class ExchangeReceiverState
{
    NORMAL,
    ERROR,
    CANCELED,
    CLOSED,
};

enum class ReceiveStatus
{
    empty,
    ok,
    eof,
};

template <typename RPCContext>
class ExchangeReceiverBase
{
public:
    static constexpr bool is_streaming_reader = true;
    static constexpr auto name = "ExchangeReceiver";

public:
    ExchangeReceiverBase(
        std::shared_ptr<RPCContext> rpc_context_,
        size_t source_num_,
        size_t max_streams_,
        const String & req_id,
        const String & executor_id,
        uint64_t fine_grained_shuffle_stream_count,
        const Settings & settings,
        const std::vector<RequestAndRegionIDs> & disaggregated_dispatch_reqs_ = {});

    ~ExchangeReceiverBase();

    void cancel();
    void close();

    ReceiveStatus receive(size_t stream_id, ReceivedMessagePtr & recv_msg);
    ReceiveStatus tryReceive(size_t stream_id, ReceivedMessagePtr & recv_msg);

    ExchangeReceiverResult toExchangeReceiveResult(
        size_t stream_id,
        ReceiveStatus receive_status,
        ReceivedMessagePtr & recv_msg,
        std::queue<Block> & block_queue,
        const Block & header,
        std::unique_ptr<CHBlockChunkDecodeAndSquash> & decoder_ptr);

    ExchangeReceiverResult nextResult(
        std::queue<Block> & block_queue,
        const Block & header,
        size_t stream_id,
        std::unique_ptr<CHBlockChunkDecodeAndSquash> & decoder_ptr);

    const DAGSchema & getOutputSchema() const { return schema; }
    size_t getSourceNum() const { return source_num; }
    uint64_t getFineGrainedShuffleStreamCount() const { return enable_fine_grained_shuffle_flag ? output_stream_count : 0; }
    int getExternalThreadCnt() const { return thread_count; }
    MemoryTracker * getMemoryTracker() const { return mem_tracker.get(); }
    std::atomic<Int64> * getDataSizeInQueue() { return &data_size_in_queue; }

    void verifyStreamId(size_t stream_id) const;

private:
    std::shared_ptr<MemoryTracker> mem_tracker;
    using Request = typename RPCContext::Request;

    void readLoop(const Request & req);

    void reactor(const std::vector<Request> & async_requests);

    void setUpConnection();
    bool setEndState(ExchangeReceiverState new_state);
    String getStatusString();

    ExchangeReceiverResult handleUnnormalChannel(
        std::queue<Block> & block_queue,
        std::unique_ptr<CHBlockChunkDecodeAndSquash> & decoder_ptr);

    DecodeDetail decodeChunks(
        size_t stream_id,
        const ReceivedMessagePtr & recv_msg,
        std::queue<Block> & block_queue,
        std::unique_ptr<CHBlockChunkDecodeAndSquash> & decoder_ptr);

    void connectionDone(
        bool meet_error,
        const String & local_err_msg,
        const LoggerPtr & log);

    void waitAllConnectionDone();
    void waitLocalConnectionDone(std::unique_lock<std::mutex> & lock);
    void waitAsyncConnectionDone();

    void finishReceivedQueue();
    void cancelReceivedQueue();

    ExchangeReceiverResult toDecodeResult(
        size_t stream_id,
        std::queue<Block> & block_queue,
        const Block & header,
        const ReceivedMessagePtr & recv_msg,
        std::unique_ptr<CHBlockChunkDecodeAndSquash> & decoder_ptr);

<<<<<<< HEAD
    inline ReceiveResult toReceiveResult(MPMCQueueResult res, ReceivedMessagePtr && msg);

=======
>>>>>>> bcfda2b4
    void addLocalConnectionNum();
    void createAsyncRequestHandler(Request && request);

    void setUpLocalConnection(Request && req);
    void setUpSyncConnection(Request && req);
    void setUpAsyncConnection(std::vector<Request> && async_requests);

    void connectionLocalDone();
    void handleConnectionAfterException();

    void setUpConnectionWithReadLoop(Request && req);
    void setUpLocalConnections(std::vector<Request> & requests, bool has_remote_conn);

    bool isReceiverForTiFlashStorage()
    {
        // If not empty, need to send MPPTask to tiflash_storage.
        return !disaggregated_dispatch_reqs.empty();
    }

private:
    LoggerPtr exc_log;

    std::shared_ptr<RPCContext> rpc_context;

    const tipb::ExchangeReceiver pb_exchange_receiver;
    const size_t source_num;
    const ::mpp::TaskMeta task_meta;
    const bool enable_fine_grained_shuffle_flag;
    const size_t output_stream_count;
    const size_t max_buffer_size;
    Int32 connection_uncreated_num;

    std::shared_ptr<ThreadManager> thread_manager;
    DAGSchema schema;

<<<<<<< HEAD
    std::unique_ptr<ReceivedMessageQueue> received_message_queue;
=======
    AsyncRequestHandlerWaitQueuePtr async_wait_rewrite_queue;
    ReceivedMessageQueue received_message_queue;
>>>>>>> bcfda2b4

    std::vector<std::unique_ptr<AsyncRequestHandler<RPCContext>>> async_handler_ptrs;

    std::mutex mu;
    std::condition_variable cv;
    /// should lock `mu` when visit these members
    Int32 live_local_connections;
    Int32 live_connections;
    ExchangeReceiverState state;
    String err_msg;

    bool collected = false;
    int thread_count = 0;
    Int32 local_tunnel_version;
    Int32 async_recv_version;

    std::atomic<Int64> data_size_in_queue;

    // For tiflash_compute node, need to send MPPTask to tiflash_storage node.
    std::vector<RequestAndRegionIDs> disaggregated_dispatch_reqs;
};

class ExchangeReceiver : public ExchangeReceiverBase<GRPCReceiverContext>
{
public:
    using Base = ExchangeReceiverBase<GRPCReceiverContext>;
    using Base::Base;
};

} // namespace DB<|MERGE_RESOLUTION|>--- conflicted
+++ resolved
@@ -181,11 +181,6 @@
         const ReceivedMessagePtr & recv_msg,
         std::unique_ptr<CHBlockChunkDecodeAndSquash> & decoder_ptr);
 
-<<<<<<< HEAD
-    inline ReceiveResult toReceiveResult(MPMCQueueResult res, ReceivedMessagePtr && msg);
-
-=======
->>>>>>> bcfda2b4
     void addLocalConnectionNum();
     void createAsyncRequestHandler(Request && request);
 
@@ -221,12 +216,7 @@
     std::shared_ptr<ThreadManager> thread_manager;
     DAGSchema schema;
 
-<<<<<<< HEAD
-    std::unique_ptr<ReceivedMessageQueue> received_message_queue;
-=======
-    AsyncRequestHandlerWaitQueuePtr async_wait_rewrite_queue;
     ReceivedMessageQueue received_message_queue;
->>>>>>> bcfda2b4
 
     std::vector<std::unique_ptr<AsyncRequestHandler<RPCContext>>> async_handler_ptrs;
 
