--- conflicted
+++ resolved
@@ -311,16 +311,12 @@
 
     void waitForSenderFinish(bool allow_throw);
 
-<<<<<<< HEAD
+    MemoryTracker * getMemTracker()
+    {
+        return mem_tracker ? mem_tracker.get() : nullptr;
+    }
+
     std::mutex mu;
-=======
-    MemoryTracker * getMemTracker()
-    {
-        return mem_tracker ? mem_tracker.get() : nullptr;
-    }
-
-    std::shared_ptr<std::mutex> mu;
->>>>>>> faefb441
     std::condition_variable cv_for_status_changed;
 
     TunnelStatus status;
@@ -330,14 +326,8 @@
     // tunnel id is in the format like "tunnel[sender]+[receiver]"
     String tunnel_id;
 
-<<<<<<< HEAD
+    std::shared_ptr<MemoryTracker> mem_tracker;
     const size_t queue_size;
-=======
-    std::shared_ptr<MemoryTracker> mem_tracker;
-    using TrackedMppDataPacketPtr = std::shared_ptr<DB::TrackedMppDataPacket>;
-    using DataPacketMPMCQueuePtr = std::shared_ptr<MPMCQueue<TrackedMppDataPacketPtr>>;
-    DataPacketMPMCQueuePtr send_queue;
->>>>>>> faefb441
     ConnectionProfileInfo connection_profile_info;
     const LoggerPtr log;
     TunnelSenderMode mode; // Tunnel transfer data mode
