--- conflicted
+++ resolved
@@ -224,12 +224,8 @@
     // We need to find it out and bind the grpc stream with it.
     LOG_FMT_DEBUG(log, "Handling establish mpp connection request: {}", request->DebugString());
 
-<<<<<<< HEAD
-    if (!security_config->checkGrpcContext(grpc_context))
-=======
     // For MPP test, we don't care about security config.
-    if (!context.isMPPTest() && !security_config.checkGrpcContext(grpc_context))
->>>>>>> 7acf7f59
+    if (!context->isMPPTest() && !security_config->checkGrpcContext(grpc_context))
     {
         return {grpc::Status(grpc::PERMISSION_DENIED, tls_err_msg), {}};
     }
@@ -266,40 +262,19 @@
         if (calldata)
         {
             LOG_ERROR(log, err_msg);
-            // In Async version, writer::Write() return void.
-            // So the way to track Write fail and return grpc::StatusCode::UNKNOWN is to catch the exeception.
-            calldata->writeErr(getPacketWithError(err_msg));
-            return grpc::Status::OK;
+            return {grpc::Status::OK, err_msg};
         }
         else
         {
             LOG_ERROR(log, err_msg);
             if (sync_writer->Write(getPacketWithError(err_msg)))
             {
-<<<<<<< HEAD
-                LOG_ERROR(log, err_msg);
-                return {grpc::Status::OK, err_msg};
-            }
-            else
-            {
-                LOG_ERROR(log, err_msg);
-                if (sync_writer->Write(getPacketWithError(err_msg)))
-                {
-                    return {grpc::Status::OK, {}};
-                }
-                else
-                {
-                    LOG_FMT_DEBUG(log, "Write error message failed for unknown reason.");
-                    return {grpc::Status(grpc::StatusCode::UNKNOWN, "Write error message failed for unknown reason."), {}};
-                }
-=======
-                return grpc::Status::OK;
+                return {grpc::Status::OK, {}};
             }
             else
             {
                 LOG_FMT_DEBUG(log, "Write error message failed for unknown reason.");
-                return grpc::Status(grpc::StatusCode::UNKNOWN, "Write error message failed for unknown reason.");
->>>>>>> 7acf7f59
+                return {grpc::Status(grpc::StatusCode::UNKNOWN, "Write error message failed for unknown reason."), {}};
             }
         }
     }
@@ -307,12 +282,7 @@
     if (calldata)
     {
         // In async mode, this function won't wait for the request done and the finish event is handled in EstablishCallData.
-<<<<<<< HEAD
         tunnel->connectAsync(calldata);
-        LOG_FMT_DEBUG(tunnel->getLogger(), "connect tunnel successfully in async way");
-=======
-        tunnel->connect(calldata);
->>>>>>> 7acf7f59
     }
     else
     {
