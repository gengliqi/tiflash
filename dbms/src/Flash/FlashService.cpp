#include <Common/Stopwatch.h>
#include <Common/TiFlashMetrics.h>
#include <Core/Types.h>
#include <Flash/BatchCommandsHandler.h>
#include <Flash/BatchCoprocessorHandler.h>
#include <Flash/FlashService.h>
#include <Interpreters/Context.h>
#include <Server/IServer.h>
#include <grpcpp/server_builder.h>

#include <ext/scope_guard.h>

namespace DB
{

namespace ErrorCodes
{
extern const int NOT_IMPLEMENTED;
}

FlashService::FlashService(IServer & server_)
    : server(server_), metrics(server.context().getTiFlashMetrics()), log(&Logger::get("FlashService"))
{}

grpc::Status FlashService::Coprocessor(
    grpc::ServerContext * grpc_context, const coprocessor::Request * request, coprocessor::Response * response)
{
    GET_METRIC(metrics, tiflash_coprocessor_request_count, type_cop).Increment();
    auto start_time = std::chrono::system_clock::now();
    SCOPE_EXIT({
        std::chrono::duration<double> duration_sec = std::chrono::system_clock::now() - start_time;
        GET_METRIC(metrics, tiflash_coprocessor_request_duration_seconds, type_cop).Observe(duration_sec.count());
        GET_METRIC(metrics, tiflash_coprocessor_response_bytes).Increment(response->ByteSizeLong());
    });

    LOG_DEBUG(log, __PRETTY_FUNCTION__ << ": Handling coprocessor request: " << request->DebugString());

    auto [context, status] = createDBContext(grpc_context);
    if (!status.ok())
    {
        return status;
    }

    CoprocessorContext cop_context(context, request->context(), *grpc_context);
    CoprocessorHandler cop_handler(cop_context, request, response);

    auto ret = cop_handler.execute();

    LOG_DEBUG(log, __PRETTY_FUNCTION__ << ": Handle coprocessor request done: " << ret.error_code() << ", " << ret.error_message());
    return ret;
}

<<<<<<< HEAD
::grpc::Status FlashService:: BatchCoprocessor(::grpc::ServerContext* grpc_context, const ::coprocessor::BatchRequest* request, ::grpc::ServerWriter< ::coprocessor::BatchResponse>* writer)
{
    LOG_DEBUG(log, __PRETTY_FUNCTION__ << ": Handling batch coprocessor request: " << request->DebugString());
=======
::grpc::Status FlashService::BatchCoprocessor(::grpc::ServerContext * grpc_context, const ::coprocessor::BatchRequest * request,
    ::grpc::ServerWriter<::coprocessor::BatchResponse> * writer)
{
    LOG_DEBUG(log, __PRETTY_FUNCTION__ << ": Handling coprocessor request: " << request->DebugString());

    GET_METRIC(metrics, tiflash_coprocessor_request_count, type_super_batch).Increment();
    Stopwatch watch;
    SCOPE_EXIT({ GET_METRIC(metrics, tiflash_coprocessor_request_duration_seconds, type_super_batch).Observe(watch.elapsedSeconds()); });
>>>>>>> d026bbb2

    auto [context, status] = createDBContext(grpc_context);
    if (!status.ok())
    {
        return status;
    }

    CoprocessorContext cop_context(context, request->context(), *grpc_context);
    BatchCoprocessorHandler cop_handler(cop_context, request, writer);

    auto ret = cop_handler.execute();

    LOG_DEBUG(log, __PRETTY_FUNCTION__ << ": Handle coprocessor request done: " << ret.error_code() << ", " << ret.error_message());
    return ret;
}

grpc::Status FlashService::BatchCommands(
    grpc::ServerContext * grpc_context, grpc::ServerReaderWriter<::tikvpb::BatchCommandsResponse, tikvpb::BatchCommandsRequest> * stream)
{
    auto [context, status] = createDBContext(grpc_context);
    if (!status.ok())
    {
        return status;
    }

    tikvpb::BatchCommandsRequest request;
    while (stream->Read(&request))
    {
        tikvpb::BatchCommandsResponse response;
        GET_METRIC(metrics, tiflash_coprocessor_request_count, type_batch).Increment();
        auto start_time = std::chrono::system_clock::now();
        SCOPE_EXIT({
            std::chrono::duration<double> duration_sec = std::chrono::system_clock::now() - start_time;
            GET_METRIC(metrics, tiflash_coprocessor_request_duration_seconds, type_batch).Observe(duration_sec.count());
            GET_METRIC(metrics, tiflash_coprocessor_response_bytes).Increment(response.ByteSizeLong());
        });

        LOG_DEBUG(log, __PRETTY_FUNCTION__ << ": Handling batch commands: " << request.DebugString());

        BatchCommandsContext batch_commands_context(
            context, [this](const grpc::ServerContext * grpc_server_context) { return createDBContext(grpc_server_context); },
            *grpc_context);
        BatchCommandsHandler batch_commands_handler(batch_commands_context, request, response);
        auto ret = batch_commands_handler.execute();
        if (!ret.ok())
        {
            LOG_DEBUG(
                log, __PRETTY_FUNCTION__ << ": Handle batch commands request done: " << ret.error_code() << ", " << ret.error_message());
            return ret;
        }

        if (!stream->Write(response))
        {
            LOG_DEBUG(log, __PRETTY_FUNCTION__ << ": Write response failed for unknown reason.");
            return grpc::Status(grpc::StatusCode::UNKNOWN, "Write response failed for unknown reason.");
        }

        LOG_DEBUG(log, __PRETTY_FUNCTION__ << ": Handle batch commands request done: " << ret.error_code() << ", " << ret.error_message());
    }

    return grpc::Status::OK;
}

String getClientMetaVarWithDefault(const grpc::ServerContext * grpc_context, const String & name, const String & default_val)
{
    if (auto it = grpc_context->client_metadata().find(name); it != grpc_context->client_metadata().end())
        return it->second.data();
    return default_val;
}

std::tuple<Context, grpc::Status> FlashService::createDBContext(const grpc::ServerContext * grpc_context) const
{
    /// Create DB context.
    Context context = server.context();
    context.setGlobalContext(server.context());

    /// Set a bunch of client information.
    String query_id = getClientMetaVarWithDefault(grpc_context, "query_id", "");
    context.setCurrentQueryId(query_id);
    ClientInfo & client_info = context.getClientInfo();
    client_info.query_kind = ClientInfo::QueryKind::INITIAL_QUERY;
    client_info.interface = ClientInfo::Interface::GRPC;
    std::string peer = grpc_context->peer();
    Int64 pos = peer.find(':');
    if (pos == -1)
    {
        return std::make_tuple(context, ::grpc::Status(::grpc::StatusCode::INVALID_ARGUMENT, "Invalid peer address: " + peer));
    }
    std::string client_ip = peer.substr(pos + 1);
    Poco::Net::SocketAddress client_address(client_ip);
    client_info.current_address = client_address;
    client_info.current_user = getClientMetaVarWithDefault(grpc_context, "user", "");

    /// Set DAG parameters.
    std::string dag_records_per_chunk_str = getClientMetaVarWithDefault(grpc_context, "dag_records_per_chunk", "");
    if (!dag_records_per_chunk_str.empty())
    {
        context.setSetting("dag_records_per_chunk", dag_records_per_chunk_str);
    }

    return std::make_tuple(context, grpc::Status::OK);
}

} // namespace DB<|MERGE_RESOLUTION|>--- conflicted
+++ resolved
@@ -50,11 +50,6 @@
     return ret;
 }
 
-<<<<<<< HEAD
-::grpc::Status FlashService:: BatchCoprocessor(::grpc::ServerContext* grpc_context, const ::coprocessor::BatchRequest* request, ::grpc::ServerWriter< ::coprocessor::BatchResponse>* writer)
-{
-    LOG_DEBUG(log, __PRETTY_FUNCTION__ << ": Handling batch coprocessor request: " << request->DebugString());
-=======
 ::grpc::Status FlashService::BatchCoprocessor(::grpc::ServerContext * grpc_context, const ::coprocessor::BatchRequest * request,
     ::grpc::ServerWriter<::coprocessor::BatchResponse> * writer)
 {
@@ -63,7 +58,6 @@
     GET_METRIC(metrics, tiflash_coprocessor_request_count, type_super_batch).Increment();
     Stopwatch watch;
     SCOPE_EXIT({ GET_METRIC(metrics, tiflash_coprocessor_request_duration_seconds, type_super_batch).Observe(watch.elapsedSeconds()); });
->>>>>>> d026bbb2
 
     auto [context, status] = createDBContext(grpc_context);
     if (!status.ok())
