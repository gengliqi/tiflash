--- conflicted
+++ resolved
@@ -199,11 +199,6 @@
     bool hasAbandoned() { return delta->hasAbandoned(); }
 
 private:
-<<<<<<< HEAD
-    template <bool add_tag_column>
-    ReadInfo getReadInfo(const DMContext & dm_context, const ColumnDefines & read_columns, const SegmentSnapshotPtr & segment_snap) const;
-=======
->>>>>>> 0868caa0
 
     ReadInfo getReadInfo(const DMContext & dm_context, const ColumnDefines & read_columns, const SegmentSnapshotPtr & segment_snap) const;
 
